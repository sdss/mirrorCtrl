__all__ = ["__version__"]

<<<<<<< HEAD
__version__ = "1.0.13"
=======
__version__ = "1.0.13b1"
>>>>>>> 5bc0a35b
<|MERGE_RESOLUTION|>--- conflicted
+++ resolved
@@ -1,7 +1,3 @@
 __all__ = ["__version__"]
 
-<<<<<<< HEAD
-__version__ = "1.0.13"
-=======
-__version__ = "1.0.13b1"
->>>>>>> 5bc0a35b
+__version__ = "1.0.13b1"