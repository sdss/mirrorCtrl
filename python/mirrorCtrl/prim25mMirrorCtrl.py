from __future__ import absolute_import, division
"""SDSS 2.5m primary mirror controller
"""
import syslog

from mirrorCtrl import GalilDevice25Prim, MirrorCtrl
from mirrorCtrl.mirrors import mir25mPrim

__all__ = ["Prim25mMirrorCtrl"]

GalilHost = "t-g-sdss-2"
GalilPort = 2900 # terminal server port 9

class Prim25mMirrorCtrl(MirrorCtrl):
<<<<<<< HEAD
    Name = "prim25m"
=======
    Name = "sec25m"
>>>>>>> feab4c02
    UserPort = 2531
    Facility = syslog.LOG_LOCAL2
    def __init__(self):
        MirrorCtrl.__init__(self,
            device = GalilDevice25Prim(
                name = self.Name,
                mirror = mir25mPrim,
                host = GalilHost,
                port = GalilPort,
            ),
            userPort = self.UserPort,
            name = self.Name,
        )
<|MERGE_RESOLUTION|>--- conflicted
+++ resolved
@@ -12,17 +12,12 @@
 GalilPort = 2900 # terminal server port 9
 
 class Prim25mMirrorCtrl(MirrorCtrl):
-<<<<<<< HEAD
     Name = "prim25m"
-=======
-    Name = "sec25m"
->>>>>>> feab4c02
     UserPort = 2531
     Facility = syslog.LOG_LOCAL2
     def __init__(self):
         MirrorCtrl.__init__(self,
             device = GalilDevice25Prim(
-                name = self.Name,
                 mirror = mir25mPrim,
                 host = GalilHost,
                 port = GalilPort,
