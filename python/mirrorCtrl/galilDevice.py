"""Galil Device.

This talks to a Galil motor controller, which commands actuators to move the mirror and
reads from encoders to determine mirror position.

There is lots of info at:
http://www.apo.nmsu.edu/Telescopes/HardwareControllers/GalilMirrorControllers.html#InterfaceReplies

To Do:
- ConstRMS keyword - how close the mirror can get to commanded orientation?
- switch to pyparsing for galil replies?

Notes:
Update Galil Code Constants:
2.5m secondary, turn off piezo corrections, we handle them here now
All mirrors w/ encoders, disable subsequent moves, we handle them here now
"""
import time
import itertools
import math
import re
<<<<<<< HEAD
import copy
from .const import convOrient2UMArcsec, MMPerMicron, RadPerArcSec
=======
>>>>>>> e15ffd9c

import numpy
from RO.StringUtil import quoteStr, strFromException
from RO.SeqUtil import asSequence
from twistedActor import TCPDevice, CommandError, UserCmd
from twisted.internet import reactor

__all__ = ["GalilDevice", "GalilDevice25Sec"]

## a blank userCmd that is already set as done
NullUserCmd = UserCmd(userID=0, cmdStr="") 
NullUserCmd.setState(UserCmd.Done)

## Stop command for direct galil communication
GalCancelCmd = 'ST'
## RegEx stuff up here to keep these from being needlessly re-compiled...
StartsWithNumRegEx = re.compile(r'^-?[0-9]')
## find numbers not preceeded by a '/' or a letter and not followed by a letter
GetDataRegEx = re.compile(r'(?<!/|[A-Za-z])[0-9-.]+(?![A-Za-z])')
## params are uppercase
ParamRegEx = re.compile(r'^-?[A-Z]')
## Time estimate regex
TimeEstRegEx = re.compile(r'^sec +to|^max +sec|^time +for')
## Match an 'OK' line
OKLineRegEx = re.compile(r'^OK$', re.IGNORECASE)
## Version regex
DevSpecVersionRegEx = re.compile(r"version of .+ additions", re.IGNORECASE)
## Matches the returning command echo
CmdEchoRegEx = re.compile(r'xq *#[a-z]+$', re.IGNORECASE)
## Matches the echo returning from commanded axes
AxisEchoRegEx = re.compile(r'[A-Z]=-?(\d+)', re.IGNORECASE)



################## KEYWORD CAST DEFINITIONS ##################################
def floatCast(number):
    """Cast a float into a string

        @param[in] float: a float
        @return a string
    """
    return "%.2f" % number

def mountCast(mount):
    """ Cast a mount array into a string.
        @param[in] mount: Array of mount values
        @return a string
    """
    return ",".join([floatCast(x) for x in mount])

def orientCast(orient):
    """ Cast an orientation array into a string.
        @param[in] orientation: numpy array of orientation values in mm and radians
        @return a string of orientation (in user friendly units, um and arcsec)
    """    
    return ",".join([floatCast(x) for x in convOrient2UMArcsec(orient)])

def strArrayCast(strArray):
    """Turn an array of strings into a single string, comma separated.
    @param[in] strArray: an array of strings
    @return a string
    """
    ",".join([str(x) for x in strArray])

def intOrNan(anInt):
    """Return an string int or "nan"
    @param[in] anInt: either an integer or a nan
    @return a string
    """
    try:
        return str(int(anInt))
    except ValueError:
        return "nan"

def statusCast(status):
    """Return a 
    @param[in] status: an array of status bits
    @ return a string, status concatenated into string of comma separated values which are possibly nans
    """
    statusStr = []
    for element in status:
        statusStr.append(intOrNan(element))
    return ",".join(statusStr)
###########################################################################

class GalilTimer(object):
    """Measure elapsed time
    """
    def __init__(self):
        """Construct a GalilTimer in the reset state
        """
        self.reset()

    def reset(self):
        """Reset (halt) timer; getTime will return nan until startTimer called
        """
        self.initTime = numpy.nan

    def startTimer(self):
        """Start the timer
        """
        self.initTime = time.time()

    def getTime(self):
        """Return elapsed time since last call to startTimer

        Return nan if startTimer not called since construction or last reset.
        """
        return "%.2f"%(time.time() - self.initTime)


class GalilStatus(object):
    """A container for holding the status of the Galil """
    def __init__(self, device):
        """Construct a GalilStatus

        @param[in] device: mirror device
        """
        self.mirror = device.mirror
        ## number of actuators
        self.nAct = len(self.mirror.actuatorList)

        # all the Status keyword/value pairs we will cache, and their initial values
        self.maxDuration = numpy.nan
        self.duration = GalilTimer()
        ## actuator mount determined from a measured orientation
        self.actMount = numpy.asarray([numpy.nan]*self.nAct) # get rid of?
        ## encoder mount reported from the galil
        self.encMount = numpy.asarray([numpy.nan]*self.nAct)
        ## the user commanded mount position
        self.cmdMount = numpy.asarray([numpy.nan]*self.nAct)
        ## subsequent commanded mount positions determined during iterations
        self.cmdMountIter = numpy.asarray([numpy.nan]*self.nAct)
        ## offset applied to a previously commanded mount, a new mountErr is determined each iteration
        self.mountErr = numpy.asarray([0.]*self.nAct) 
        ## last computed total offset between the first commanded mount position and the last commanded mount position after iteration
        self.mountOffset = numpy.asarray([0.]*self.nAct) 
        ## measured orientation (based on encoder lengths)
        self.orient = numpy.asarray([numpy.nan]*6) # get rid of?
        ## orientation based on commanded actuator positions
        self.mountOrient = numpy.asarray([numpy.nan]*6)
        ## desired orientation, user specified, but adjusted for induced motions due to fixed links.
        self.desOrient = numpy.asarray([numpy.nan]*6)
        ## age of desired orientation
        self.desOrientAge = GalilTimer()
        ## current move iteration 
        self.iter = numpy.nan
        ## max number allowed for move iterations
        self.maxIter = device.MaxIter if self.mirror.hasEncoders else 1
        ## status bits
        self.status = numpy.asarray([numpy.nan]*self.nAct)
        ## acutators which are currently homing
        self.homing = ["?"]*self.nAct
        ## actuators which are currently homed
        self.axisHomed = ["?"]*self.nAct
        ## dictionary containing casting strageties to output current gailil status/state info
        self.castDict = {
            "nAct": int,
            "maxDuration": floatCast,
            "duration": self.duration.getTime,
            "actMount": mountCast,
            "encMount": mountCast,
            "cmdMount": mountCast,
            "cmdMountIter": mountCast,
            "mountErr": mountCast,
            "mountOffset": mountCast,
            "orient": orientCast,
            "desOrient": orientCast,
            "mountOrient": orientCast,
            "desOrientAge": self.desOrientAge.getTime,
            "iter": intOrNan,
            "maxIter": intOrNan,
            "status": statusCast,
            "homing": strArrayCast,
            "axisHomed": strArrayCast,
        }

    def _getKeyValStr(self, keywords):
        """Package and return current keyword value info in status cache

        @param[in] keywords: a list of keywords for which you wish to return a formatted string.

        @return statusStr: string in the correct keword value format to be sent to users
        """
        strList = []
        for keyword in keywords:
            if keyword in ['duration', 'desOrientAge']:
                strVal = self.castDict[keyword]()
            else:
                val = getattr(self, keyword)
                strVal = self.castDict[keyword](val)
            strList.append("%s=%s" % (keyword, strVal))
        return "; ".join(strList)


class GalilDevice(TCPDevice):
    """The Galil Device Object

    To do: enforce devCmd time limits.
    Do that locally or have DeviceCommand do it???
    The trick for the latter is knowing when to start the timer,
    but doing so when the command begins is probably sufficient,
    or when the state is Running.
    """
    ## one second to wait after sending an st
    STWaitTime = 1. 
    ## wait two seconds after sending an rs
    RSWaitTime = 2. 
    ## initial timeout to use for every device command
    ## the following are thresholds (large moves) beyond which automatic (previously computed)
    ## move offsets should not be used
    DevCmdTimeout = 2. 
    ## A big piston , indicating a local saved offset should not be applied
    LargePiston = 500. * MMPerMicron
    ## A big translation, indicating a local saved offset should not be applied
    LargeTranslation = 100. * MMPerMicron
<<<<<<< HEAD
    ## A big tilt, indicating a local saved offset should not be applied
    LargeTilt = 10. * RadPerArcSec 
    ## scale the determined move offset correction by this much, eg go only 90%
    CorrectionStrength = 0.9 
    def __init__(self, mirror, host, port, maxIter = 5, callFunc = None):
=======
    LargeTilt = 10. * RadPerArcSec    
    CorrectionStrength = 0.9 # scale the determined move offset correction by this much 
    def __init__(self, mirror, host, port, maxIter=5, callFunc=None):
>>>>>>> e15ffd9c
        """Construct a GalilDevice

        @param[in] mirror: an instance of mirrorCtrl.MirrorBase
        @param[in] host: host address of Galil controller
        @param[in] port: port of Galil controller
        @param[in] maxIter: the maximum number of iterations to refine the mirror position
        @param[in] callFunc: function to call when state of device changes;
            it receives one argument: this device.
            Note that callFunc is NOT called when the connection state changes;
            register a callback with "conn" for that.
        """
        self.MaxIter = maxIter
        self.mirror = mirror
        TCPDevice.__init__(self,
            name = 'galil',
            host = host,
            port = port,
            callFunc = callFunc,
            cmdInfo = (),
        )
        ## currently executing (or last completed) device command
        self.currDevCmd = self.cmdClass("")
        self.currDevCmd.setState(self.currDevCmd.Done)
        ## currently executing (or last completed) user command
        self.userCmd = NullUserCmd
        ## holds information sent from the galil in response to the current device command
        self.parsedKeyList = []
        ## number of actuators
        self.nAct = len(self.mirror.actuatorList)
        ## valid axes for this mirror/galil
        self.validAxisList =  ('A', 'B', 'C', 'D', 'E', 'F')[0:self.nAct]
        ## dictionary of axis name: index, e.g. A: 0, B: 1..., F: 5
        self.axisIndexDict = dict((axisName, ind) for ind, axisName in enumerate(self.validAxisList))
        ## a galil status object
        self.status = GalilStatus(self)

    @property
    def userCmdOrNone(self):
        """return self.userCmd if not done, else None
        """
        if self.userCmd.isDone:
            return None
        return self.userCmd

    def formatAsKeyValStr(self, keyword, dataList):
        """Format a keyword=value pair string.

        @param[in] keyword: a keyword (string)
        @param[in] dataList: the associated list of values

        @return outStr: a string in the correct format to be sent to the user
        """
        valStr = ', '.join(str(v) for v in asSequence(dataList))
        outStr = keyword + '=' + valStr
        return outStr

    def init(self, *args, **kwargs):
        """This is called automatically from twistedActor...

        eg from ConnectDevice
        dev.init(userCmd=initUserCmd, timeLim=self.timeLim)
        """
        pass

    def parseReply(self, replyStr):
        """Parse a reply from the Galil and seperate into key=value format.

        Any descriptive text following the data is a key. There are two possibilities:
        - One key for all values: true if the key contains no commas
        - A separate key for each value: true if the key contains a comma

        @param[in] replyStr: Galil reply string

        @return two values:
        - keyList: list of keys: one per element of dataListList
        - dataList: list of data strings:
            - if keyList contains one element, then all data is for that key
            - otherwise there will be one item of data per key

        example lines:
            0000.2,  0362.7,  0000.2,  0000.0,  0000.0 max sec to find reverse limit switch
             0300.1,  0300.1,  0300.1,  0000.0,  0000.0 max sec to find home switch
             0008.2,  0008.2,  0008.2,  0000.0,  0000.0 sec to move away from home switch
            Finding next full step
             041,  006.6 microsteps, sec to find full step
            -000006732,  000014944,  000003741,  999999999,  999999999 position error
             1,  1,  1,  0,  0 axis homed
        """
        #print "parseReply(replyStr=%r)" % (replyStr,)
        # Grab the data
        # Match only numbers (including decimal pt and negative sign) that are not preceeded by '/'
        # or immediately surrounded by any letters letters.
        # Eg: 'RNGx/2' which I don't want to match
        dataList = GetDataRegEx.findall(replyStr) # will put non-overlapping data (numbers) in a list
        numVals = len(dataList)
        # Grab descriptor info which follows data.
        # split on whitespace n times, last split will be descriptor info
        textOnly = re.split(r' +', replyStr, maxsplit = numVals)[-1]
        # if there are multiple descriptors, they will be separated by a ','
        # or whitespace following a '?'
        # ....so split the text further
        keyList = re.split(r',|(?<=\?) ', textOnly)
        # remove leading and trailing whitespace from each key
        keyList = [key.strip() for key in keyList]

        # Make sure we have either 1 key with multiple values (usually one per actuator)
        # or N keys and the same number of values
        if len(keyList) > 1 and len(keyList) != len(dataList):
            self.writeToUsers("w", "UnparsedReply=%s; Text=\"number keys does not match number of values\"" %\
                (quoteStr(replyStr),), cmd=self.userCmdOrNone)
            return None
        return keyList, dataList

    def sendGalilParam(self, key, dataList):
        """Write a Galil parameter (without recording anything)

        @param[in] key: Galil description key for data; a string that probably includes spaces;
            the first word is used to generate the output keyword
        @param[in] dataList: list of values

        In most cases the output keyword will be Galil<firstWord>
        where firstWord is the first word in key with any trailing "x" removed.
        however -RNGx/2 is ignored and RNGx/2 is turned into HalfRNG.
        """
        param = key.split()[0] # in example: just keep -RNGx/2
        if param == '-RNGx/2':
            # skip it
            return
        elif param == 'RNGx/2':
            param = 'HalfRNGx'
            dataList = [int(val) for val in dataList]
        if param.endswith("x"):
            param = param[:-1]
        keyword = 'Galil%s' % (param,)
        outStr = self.formatAsKeyValStr(keyword=keyword, dataList=dataList)
        self.writeToUsers("i", outStr, cmd=self.userCmdOrNone)

    def actOnKey(self, key, dataList, replyStr):
        """Process data associated with one key

        @param[in] key: parsed descriptive string returned by self.parseReply
        @param[in] dataList: list of data associated with key
        @param[in] replyStr: unparsed reply, for error messages
        """
         #line begins with cap letter (or -cap letter)
        if ParamRegEx.match(key):
            # this is a Galil parameter, format it and send it to the user
            self.sendGalilParam(key, dataList)

        elif 'software version' in key:
            # needs a special name so don't use sendGalilParam
            msgStr = 'Galil%s=%s' % ('SoftwareVersion', dataList[0])
            self.writeToUsers("i", msgStr, cmd=self.userCmdOrNone)

        elif DevSpecVersionRegEx.match(key):
            # device-specific software version
            msgStr = '%s=%s' % (('deviceSoftwareVersion', dataList[0]))
            self.writeToUsers("i", msgStr, cmd=self.userCmdOrNone)
            return

        elif TimeEstRegEx.match(key):
            # contains information about estimated execution time
            # update status and notify users
            dataList = numpy.asarray(dataList, dtype=float)
            maxTime = numpy.max(dataList) # get time for longest move
            self.status.maxDuration = maxTime
            updateStr = self.status._getKeyValStr(["maxDuration"])
            # append text describing time for what
            updateStr += '; Text=%s' % (quoteStr(key),)
            self.writeToUsers("i", updateStr, cmd=self.userCmdOrNone)
            # adjust time limits
            if not self.currDevCmd.isDone:
                self.currDevCmd.setTimeLimit(maxTime + 2)
            if not self.userCmd.isDone:
                self.userCmd.setTimeLimit(maxTime + 5)

        elif ('commanded position' == key) or ('target position' == key):
            # cmdMount must not be updated for actuator error determination
            # and subsequent move commands
            pass

        elif ('actual position' == key) or ('final position' == key):
            # measured position (adjusted)
            # account for encoder --> actuator spatial difference
            self.status.encMount = [int(x) if int(x) != 999999999 else numpy.nan for x in dataList]
            updateStr = self.status._getKeyValStr(["encMount"])
            self.writeToUsers("i", updateStr, cmd=self.userCmdOrNone)
            # DesOrient may be nans
            if not numpy.isfinite(sum(self.status.encMount[0:self.nAct])):
                # encoder positons contain NaN(s)
                # Further computations cannot be done
                self.status.orient = [numpy.nan]*6
                self.status.actMount = [numpy.nan]*self.nAct
            else:
                # initial guess is desOrient, unless nothing is there, in which case start from zero
                initOrient = self.status.desOrient if numpy.isfinite(sum(self.status.desOrient)) else numpy.zeros(6)
                orient = self.mirror.orientFromEncoderMount(self.status.encMount[0:self.nAct], initOrient)
                actMount = self.mirror.actuatorMountFromOrient(orient)
                actMount = numpy.asarray(actMount, dtype=float)
                # add these new values to status
                self.status.orient = numpy.asarray(orient[:], dtype=float)
                self.status.actMount = actMount
            updateStr = self.status._getKeyValStr(["orient", "actMount"])
            self.writeToUsers("i", updateStr, cmd=self.userCmdOrNone)

        elif key == 'axis homed':
            dataList = [int(num) for num in dataList]
            self.status.axisHomed = dataList
            updateStr = self.status._getKeyValStr(["axisHomed"])
            self.writeToUsers("i", updateStr, cmd=self.userCmdOrNone)

        elif key == 'status word':
            dataList = [int(num) for num in dataList]
            self.status.status = dataList
            updateStr = self.status._getKeyValStr(["status"])
            self.writeToUsers("i", updateStr, cmd=self.userCmdOrNone)

        else:
            # unrecognized key
            dataStr = ", ".join(str(val) for val in dataList)
            msgStr = "unknownReplyKey=%s, %s, %s" % (quoteStr(key), quoteStr(dataStr), quoteStr(replyStr))
            self.writeToUsers("i", msgStr, cmd=self.userCmdOrNone)

    def handleReply(self, replyStr):
        """Handle a line of output from the device. Called whenever the device outputs a new line of data.

        @param[in] replyStr:  the reply, minus any terminating \n

        Tasks include:
        - Parse the reply
        - Manage the pending commands
        - Output data to users
        - Parse status to update the model parameters
        - If a command has finished, call the appropriate command callback
        """
        self.logMsg('Galil Reply(%s)' % (replyStr,))
        replyStr = replyStr.replace(":", "").strip(' ;\r\n\x01\x03\x18\x00')
        #print "handleReply(replyStr=%r)" % (replyStr,)
        if self.currDevCmd.isDone:
            # ignore unsolicited input
            return
        if self.currDevCmd.state == self.currDevCmd.Cancelling:
            # wait for cancel echo before failing the cmd
            if GalCancelCmd == replyStr:
                # the echo of the cancel string sent to the galil has returned.
                self.currDevCmd.setState(self.currDevCmd.Cancelled)
            return
        #replyStr = unicode(replyStr, errors='ignore')
        #replyStr = replyStr.encode("ascii", errors = "ignore")

        #replyStr = replyStr.strip(' ;\r\n')
        if replyStr == "":
            # ignore blank replies
            return
        catchGOPOS = replyStr.startswith("?GOPOS")
        if catchGOPOS:
            # catch on full step error. Report it but don't fail the command
            self.writeToUsers("w", "Text=\"On Full Step Error: %s\"" % (replyStr,), cmd = self.currDevCmd)
            return
        elif replyStr.startswith("?"):
            # set state to failing, wait for 'OK', then fully fail
            # if cmd is failed instantly, the device could attribute the
            # following 'OK' as a reply for a different command.
            self.currDevCmd.setState(self.currDevCmd.Failing, textMsg=replyStr)
            self.writeToUsers("w", "Text=\"Device Command %s Failing: %s\"" % (self.currDevCmd.cmdStr, replyStr,), cmd = self.currDevCmd)
            return
        if OKLineRegEx.match(replyStr):
            # command finished
            state = self.currDevCmd.state
            if state == self.currDevCmd.Failing:
                # got the OK, now fail the command
                self.currDevCmd.setState(self.currDevCmd.Failed)
            else:
                self.currDevCmd.setState(self.currDevCmd.Done)
            return
        if CmdEchoRegEx.search(replyStr) or AxisEchoRegEx.search(replyStr):
            # this is just the command echo, ignore it
            return
        if not StartsWithNumRegEx.match(replyStr):
            # line doesn't begin with a data value, eg 'Finding next full step'
            # show it to the user and return
            self.writeToUsers("i", "UnparsedReply=%s" % (quoteStr(replyStr),), cmd = self.userCmdOrNone)
            return

        # if we made it this far, separate the data from the descriptive text
        parsedLine = self.parseReply(replyStr)
        if not parsedLine:
            self.writeToUsers("w", "UnparsedReply=%s" % (quoteStr(replyStr),), cmd=self.userCmdOrNone)
            return

        keyList = parsedLine[0]
        dataList = parsedLine[1]
        if len(keyList) == 1:
            key = keyList[0]
            self.actOnKey(key=key, dataList=dataList, replyStr=replyStr)
            self.parsedKeyList.append(key)
        else:
            for key, data in itertools.izip(keyList, dataList):
                self.actOnKey(key=key, dataList=[data], replyStr=replyStr)
                self.parsedKeyList.append(key)

    def setCurrUserCmd(self, userCmd):
        """Set self.userCmd
        
        @param[in] userCmd: new userCmd, or None if none
            (in which case a blank "done" command is used)
        
        @raise RuntimeError if the existing userCmd and is not done
        """
        if not self.userCmd.isDone:
            raise RuntimeError('User command collision! Cannot replace userCmd unless previous is done!')
        # add a callback to cancel device cmd if the userCmd was cancelled...
        def cancelDev(cbUserCmd):
            if (cbUserCmd.state == cbUserCmd.Cancelling):
                self.currDevCmd.setState(self.currDevCmd.Cancelling)
                self.conn.writeLine(GalCancelCmd)

        if userCmd is None:
            userCmd = NullUserCmd
        else:
            userCmd.addCallback(cancelDev)
        self.userCmd = userCmd

    def cmdHome(self, axisList, userCmd):
        """Home the specified actuators

        @param[in] axisList: a list of axes to home (e.g. ["A", "B", C"]) or None or () for all axes; case is ignored
        @param[in] userCmd: a twistedActor UserCmd associated with the home command
        """
        self.setCurrUserCmd(userCmd)
        if not axisList:
            axisList = self.validAxisList
        else:
            axisList = [axis.upper() for axis in axisList]
        # compute new value of status.homing (an array of nAct 0s and 1s)
        # and verify that all the requested axes are valid
        newHoming = [0] * self.nAct
        badAxisList = list()
        for axis in axisList:
            ind = self.axisIndexDict.get(axis)
            if ind is None:
                badAxisList.append(axis)
            else:
                newHoming[ind] = 1
        if badAxisList:
            raise CommandError("Invalid axes %s not in %s" % (badAxisList, self.validAxisList))

        cmdStr = self.formatGalilCommand(
            valueList = [doHome if doHome else None for doHome in newHoming],
            cmd = "XQ #HOME",
        )
        self.status.homing = newHoming

        self.writeToUsers(">", "Text = \"Homing Actuators: %s\"" % (", ".join(str(v) for v in axisList)), cmd=self.userCmdOrNone)
        updateStr = self.status._getKeyValStr(["homing"])
        self.writeToUsers("i", updateStr, cmd=self.userCmdOrNone)
        self.startDevCmd(cmdStr, errFunc=self.failStop)

    def cmdMove(self, orient, userCmd):
        """Accepts an orientation then commands the move.

        @param[in] orient: an orientation.
        @param[in] userCmd: a twistedActor UserCmd object associated with this move command 

        Subsequent moves are commanded until an acceptable orientation is reached (within errors).
        Cmd not tied to state of devCmd, because of subsequent moves.
        """
        self.setCurrUserCmd(userCmd)
        # enable iteration for mirrors with encoders
        if self.mirror.hasEncoders:
            self.status.iter = 1
        # (user) commanded orient --> mount
        mount, adjOrient = self.mirror.actuatorMountFromOrient(orient, return_adjOrient=True)
        adjOrient = numpy.asarray(adjOrient, dtype=float)
        mount = numpy.asarray(mount, dtype=float)
        self.status.cmdMount = mount[:] # this will not change upon iteration
        # determine if automatic offset should be applied (is this a small move?)
        # self.status.desOrient will not be finite (numpy.nans) upon startup
        addOffset = False
        if numpy.isfinite(numpy.sum(self.status.desOrient)):
            orientDiff = numpy.abs(adjOrient-self.status.desOrient)[:5] #don't care about z-rot
            bigOrient = numpy.asarray([self.LargePiston, self.LargeTilt, self.LargeTilt, self.LargeTranslation, self.LargeTranslation], dtype=float)
            addOffset = numpy.all(numpy.all(orientDiff/bigOrient < 1)) # small move, add offset
        if addOffset:
            # be sure that a previous desOrient is defined (not nans)
            mount = mount + numpy.asarray(self.status.mountOffset, dtype=float)
            self.writeToUsers("i", "Text=\"Automatically applying previous offset to mirror move.\"")
            statusStr = self.status._getKeyValStr(["mountOffset"])
            self.writeToUsers('i', statusStr, cmd=self.userCmdOrNone)
        self.status.cmdMountIter = mount[:] # this will change upon iteration
        self.status.desOrient = adjOrient[:] # initial guess for fitter
        # format Galil command
        cmdMoveStr = self.formatGalilCommand(valueList=mount, cmd="XQ #MOVE")
        self.status.desOrientAge.startTimer()
        statusStr = self.status._getKeyValStr(["desOrient", "desOrientAge", "cmdMount", "maxIter", "iter"])
        self.writeToUsers('i', statusStr, cmd=self.userCmdOrNone)
        self.startDevCmd(cmdMoveStr, callFunc=self._moveIter, errFunc=self.failStop)#timeLim=0.03, 


    def cmdReset(self, userCmd):
        """Reset the Galil to its power-on state. All axes will have to be re-homed. Stop is gentler!

        @param[in] userCmd: a twistedActor UserCmd

        Send 'RS' to the Galil, causing it to reset to power-up state,
        wait a few seconds,
        send XQ#STOP to make sure it is fully reset,
        then send XQ#STATUS to report current state.
        """
        #self.startUserCmd(userCmd, doCancel=True, timeLim=10)
        self.setCurrUserCmd(userCmd)
        self.conn.writeLine('RS')
        reactor.callLater(self.RSWaitTime, self.sendStop) # wait 3 seconds then command stop, then status

    def cmdStop(self, userCmd):
        """Stop the Galil.

        @param[in] userCmd: a twistedActor UserCmd

        Send 'ST' to the Galil, causing it to stop all threads,
        wait a short time,
        send XQ#STOP to make sure it is fully reset,
        then send XQ#STATUS to report current state.
        """
        self.setCurrUserCmd(userCmd)
        #self.conn.writeLine('ST')
        #reactor.callLater(1, self.sendStop) # wait 1 second then command stop, then status
        self.startDevCmd("XQ#STOP", callFunc=self.sendStatus)

    def cmdCachedStatus(self, userCmd):
        """Return a cached status, don't ask the galil for a fresh one

        @param[in] userCmd: a twistedActor UserCmd
        """
        self.writeToUsers("w", "Text=\"Galil is busy executing: %s, showing cached status\"" % self.currDevCmd.cmdStr, cmd = userCmd)
        statusStr = self.status._getKeyValStr([
            "maxDuration",
            "duration",
            "actMount",
            "cmdMount",
            "orient",
            "desOrient",
            "desOrientAge",
            "iter",
            "maxIter",
            "homing",
            "axisHomed",
        ])
        self.writeToUsers("i", statusStr, cmd=userCmd)
        userCmd.setState(userCmd.Done)

    def cmdStatus(self, userCmd):
        """Return the Galil status to the user.

        @param[in] userCmd: a twistedActor UserCmd

        If the Galil is busy then returns cached data.
        """
        self.setCurrUserCmd(userCmd)
        self.startDevCmd("XQ #STATUS", callFunc = self._statusCallback)

    def cmdParams(self, userCmd):
        """Show Galil parameters

        @param[in] userCmd: a twistedActor UserCmd
        """
        #self.startUserCmd(userCmd)
        self.setCurrUserCmd(userCmd)
        self.startDevCmd("XQ #SHOWPAR")

    def sendStop(self, callFunc=None):
        """Send XQ#STOP, then execute callFunc

        @param[in] callFunc: callable, will be a callback set on a device command
        """
        if callFunc == None:
            callFunc = self.sendStatus
        self.startDevCmd("XQ#STOP", callFunc=callFunc)

    def sendStatus(self):
        """Send device command XQ#STATUS"""
        self.startDevCmd("XQ#STATUS")

    def failStop(self):
        """Send device command XQ#STOP, then XQ#STATUS, and afterwards fail the user command"""
        def failStatus():
            self.startDevCmd("XQ#STATUS", callFunc = self._failUserCmd)
        self.startDevCmd("XQ#STOP", callFunc=failStatus)

    def startDevCmd(self, cmdStr, callFunc=None, errFunc=None):
        """Start a new device command, replacing self.currDevCmd

        @param[in] cmdStr: command to send to the Galil
        @param[in] callFunc: function to call when the command finishes; receives no arguments
            (note: _devCmdCallback is called by the device command and is responsible
            for calling callFunc, which is stored in _userCmdNextStep)
        @param[in] errFunc: function to call if device command fails (eg, gailil sends a "?") before
            setting userCmd to failed. Intended primarily for a status query prior to user
            command termination.
        """
        # print "startDevCmd(cmdStr=%s, timeLimt=%s, callFunc=%s)" % (cmdStr, timeLim, callFunc)
        # print "self.userCmd=%r" % (self.userCmd,)
        # print "self.devCmd=%r" % (self.currDevCmd,)
        if not self.currDevCmd.isDone:
            # this should never happen, but...just in case
            raise RuntimeError("Cannot start new device command: %s , %s is currently running" % (cmdStr, self.currDevCmd,))

        self._userCmdNextStep = callFunc
        self._userCmdCatchFail = errFunc
        devCmd = self.cmdClass(cmdStr, timeLim = self.DevCmdTimeout, callFunc=self._devCmdCallback)
        self.currDevCmd = devCmd
        self.parsedKeyList = []
        try:
            self.logMsg("DevCmd(%s)" % (devCmd.cmdStr,))
            self.conn.writeLine(devCmd.cmdStr)
            devCmd.setState(devCmd.Running)
        except Exception, e:
            devCmd.setState(devCmd.Failed, textMsg=strFromException(e))
            self._cleanup()

    def _failUserCmd(self):
        """Simply fail the current user command
        """
        self._cleanup()
        self._userCmdNextStep = None
        if not self.userCmd.isDone:
            self.userCmd.setState(self.userCmd.Failed,
                textMsg="Galil command %s failed" % (self.userCmd.cmdStr,))

    def _cancelUserCmd(self):
        """Simply cancel the current user command
        """
        self._cleanup()
        self._userCmdNextStep = None
        self._userCmdCatchFail = None
        self.userCmd.setState(self.userCmd.Cancelled,
            textMsg="Galil command %s cancelled" % (self.userCmd.cmdStr,))

    def _devCmdCallback(self, dumDevCmd=None):
        """Device command callback

        @param[in] dumDevCmd: dummy argument, for callback

        startDevCmd always assigns this as the callback, which then calls and clears any user-specified callback.
        """
        # print 'dev cmd state', self.currDevCmd.cmdStr, self.currDevCmd.state, self.currDevCmd._textMsg
        # print "_devCmdCallback(); currDevCmd=%r; _userCmdNextStep=%s" % (self.currDevCmd, self._userCmdNextStep)
        # print "_devCmdCallback(); self.userCmd=%r" % (self.userCmd,)

        if self.currDevCmd.state == self.currDevCmd.Cancelled:
            self.writeToUsers("w", "Text=\"Device Command %s Cancelled: %s\"" % (self.currDevCmd.cmdStr, self.currDevCmd._textMsg,), cmd = self.currDevCmd)
            self._cancelUserCmd()
            return
        if self.currDevCmd.state == self.currDevCmd.Failed:
            self.writeToUsers("w", "Text=\"Device Command %s Failed: %s\"" % (self.currDevCmd.cmdStr, self.currDevCmd._textMsg,), cmd = self.currDevCmd)
            userCmdCatchFail, self._userCmdCatchFail = self._userCmdCatchFail, None
            if userCmdCatchFail:
                # don't do this if cmd was 'cancelled', only if 'failed'
                self.conn.writeLine("ST")
                reactor.callLater(self.STWaitTime, userCmdCatchFail) # I imagine will almost always be self.failStop()
            else:
                self._failUserCmd()
            return

        if not self.currDevCmd.isDone:
            return
        userCmdNextStep, self._userCmdNextStep = self._userCmdNextStep, None
        if userCmdNextStep:
            # start next step of user command
            userCmdNextStep()
        else:
            # nothing more to do; user command must be finished!
            self.userCmd.setState(self.userCmd.Done)
            self._cleanup()
        #print "_devCmdCallback()END; self.userCmd=%r" % (self.userCmd,)

    def _moveIter(self):
        """A move device command ended; decide whether further move iterations are required and act accordingly.
        """
        # check if we got all expected information from Galil...
        if not ('max sec for move' in self.parsedKeyList):
            self.writeToUsers("w", "Text=\"Move time estimates were not received from move\"", cmd=self.userCmdOrNone)
        if not('target position' in self.parsedKeyList):
            self.writeToUsers("w", "Text=\"Target actuator positions not received from move\"", cmd=self.userCmdOrNone)
        if not('final position' in self.parsedKeyList):
            # final actuator positions are needed for subsequent moves...better fail the cmd
            self.userCmd.setState(self.userCmd.Failed, textMsg="Final actuator positions not received from move")
            return

        actErr = [cmd - act for cmd, act in itertools.izip(self.status.cmdMount[0:self.nAct], self.status.actMount[0:self.nAct])]
        self.status.mountErr = actErr[:]

        # error too large to correct?
        if numpy.any(numpy.abs(actErr) > self.mirror.maxCorrList):
            self.userCmd.setState(self.userCmd.Failed, "Error too large to correct")
            return

        # perform another iteration?
        if numpy.any(numpy.abs(actErr) > self.mirror.minCorrList) and (self.status.iter < self.status.maxIter):
            newCmdActPos = [err*self.CorrectionStrength + prevMount for err, prevMount in itertools.izip(actErr, self.status.cmdMountIter)]
            self.status.cmdMountIter = newCmdActPos
            self.status.mountOrient = numpy.asarray(self.mirror.orientFromActuatorMount(newCmdActPos))
            # clear or update the relevant slots before beginning a new device cmd
            self.parsedKeyList = []
            self.status.iter += 1
            self.status.duration.reset() # new timer for new move
            self.userCmd.setTimeLimit(5)
            statusStr = self.status._getKeyValStr(["cmdMount", "cmdMountIter" ,"iter", "mountErr", "mountOrient"])
            self.writeToUsers("i", statusStr, cmd=self.userCmdOrNone)
            # convert from numpy to simple list for command formatting
            mount = [x for x in newCmdActPos]
            cmdMoveStr = self.formatGalilCommand(valueList=mount, cmd="XQ #MOVE")
            self.startDevCmd(cmdMoveStr, callFunc=self._moveIter, errFunc=self.failStop)
            return
        # done
        # record offset which is total descrepancy between first commanded (naive) mount position
        # and lastly commanded (iterated/converged) mount position
        # offset should be added
        self.status.mountOffset = [cmdLast - cmdFirst for cmdFirst, cmdLast in itertools.izip(self.status.cmdMount[0:self.nAct], self.status.cmdMountIter[0:self.nAct])]
        self._moveEnd()

    def _moveEnd(self, *args):
        """The final move device command ended successfully; clean up and set self.userCmd state done.

        Optionally perform any post-move cleanup (such as moving piezos).
        Finally: set self.userCmd state done (or failed, if cleanup failed).

        note: *args for callbackability...
        """
        #if not self.userCmd.isDone:
        self.userCmd.setState(self.userCmd.Done)

    def _statusCallback(self):
        """Callback for status command.
        """
        if not ('commanded position' in self.parsedKeyList):
            self.writeToUsers("w", "Text=\"Desired actuator positions not received\"", cmd=self.userCmdOrNone)
        if not ('actual position' in self.parsedKeyList):
            self.writeToUsers("w", "Text=\"Actual actuator positions not received\"", cmd=self.userCmdOrNone)
        if not ('status word' in self.parsedKeyList):
            self.writeToUsers("w", "Text=\"Status word not received\"", cmd=self.userCmdOrNone)
        if not ('axis homed' in self.parsedKeyList):
            self.writeToUsers("w", "Text=\"Homed axis info not received\"", cmd=self.userCmdOrNone)

        # grab cached info that wasn't already sent to the user
        statusStr = self.status._getKeyValStr([
            "maxDuration",
            "duration",
            "iter",
            "maxIter",
            "desOrient",
            "desOrientAge",
            "homing",
        ])
        self.writeToUsers("i", statusStr, cmd=self.userCmdOrNone)
        self.userCmd.setState(self.userCmd.Done)

    def _cleanup(self):
        """Clean up between device commands
        """
        if not self.currDevCmd.isDone:
            raise RuntimeError('currend dev cmd must be finished before cleanup')
        self.parsedKeyList = []
        self.status.iter = numpy.nan
        self.status.homing = [0]*self.nAct
        self.status.maxDuration = numpy.nan
        self.status.duration.reset()

    def formatGalilCommand(self, valueList, cmd, axisPrefix="", valFmt="%0.f", nAxes=None):
        """Format a Galil command.

        Inputs:
        @param[in] valueList: a list of values
        @param[in] cmd: the command (e.g. "XQ #MOVE")
        @param[in] axisPrefix: a string prefixing each axis
        @param[in] valFmt: value format
        @param[in] nAxes: number of axes in command; if None use all axes

        Values that are None are replaced with MAXINT
        If len(valueList) < number of actuators, the extra axes are also set to MAXINT
        """
        valueList = list(valueList) # incase of numpy array
        if nAxes is None:
            nAxes = self.nAct
        elif nAxes > self.nAct:
            raise RuntimeError("nAxes too big (%d > %d)" % (nAxes, self.nAct))
        if len(valueList) > nAxes:
            raise RuntimeError("Too many values (%d > %d)" % (len(valueList), nAxes))

        def formatValue(val):
            if val is None:
                return "MAXINT"
            else:
                return valFmt % (val,)

        # append None for missing values at end
        fullValueList = valueList + [None]*(nAxes - len(valueList))

        argList = ["%s%s=%s" % (axisPrefix, self.validAxisList[ind], formatValue(val)) for ind, val in enumerate(fullValueList)]

        return "%s; %s" % ("; ".join(argList), cmd)


class GalilDevice25Sec(GalilDevice):
    """A Galil Device controller that is specific to the 2.5m Secondary mirror

    note: add in piezo corrections for move, LCSTOP should be set to 1 to disable
    piezo corrections inside the Galil
    """
    def __init__(self,
        mirror,
        host,
        port,
        callFunc = None,
    ):
        """Construct a GalilDevice25Sec

        @param[in] mirror: an instance of mirrorCtrl.MirrorBase
        @param[in] host: host address of Galil controller
        @param[in] port: port of Galil controller
        @param[in] callFunc: function to call when state of device changes;
            it receives one argument: this device.
            Note that callFunc is NOT called when the connection state changes;
            register a callback with "conn" for that.
        """
        GalilDevice.__init__(self,
            mirror = mirror,
            host = host,
            port = port,
            callFunc = callFunc,
        )
        ## this mirror has extra status entries
        self.status.castDict["piezoStatus"] = int
        self.status.castDict["piezoCorr"] = mountCast
        self.status.piezoStatus = numpy.nan
        self.status.piezoCorr = [numpy.nan]*3

    def actOnKey(self, key, dataList, replyStr):
        """An overwritten version from the base class to incorporate 2.5m Specific Keywords.
        Takes a key parsed from self.parseReply, and chooses what to do with the data

        @param[in] key: parsed descriptive string returned by self.parseReply
        @param[in] dataList: list of data associated with key
        @param[in] replyStr: unparsed reply, for error messages
        """
        # look for piezo-specific parameters

#         You get this along with an XQ#SHOWPAR:
#         Check and try to parse these first as piezo keys which will only be
#         present in the piezo-specific actorkeys keyword dictionary.
#
#          01.00 version of M2-specific additions
#         -00001676.4874,  00001676.4874 min, max piezo position (microsteps)
#          00002705 number of steps of piezo position
#          00000001.2400 resolution (microsteps/piezo ctrl bit)


        if key == 'min':
            msgStr = '%s=%s' % (('piezoMinPos', dataList[0]))
            self.writeToUsers("i", msgStr, cmd=self.userCmdOrNone)
            return
        elif key == 'max piezo position (microsteps)':
            msgStr = '%s=%s' % (('piezoMaxPos', dataList[0]))
            self.writeToUsers("i", msgStr, cmd=self.userCmdOrNone)
            return
        elif key == 'number of steps of piezo position':
            msgStr = '%s=%s' % (('piezoNSteps', dataList[0]))
            self.writeToUsers("i", msgStr, cmd=self.userCmdOrNone)
            return
        elif key == 'resolution (microsteps/piezo ctrl bit)':
            msgStr = '%s=%s' % (('piezoResolution', dataList[0]))
            self.writeToUsers("i", msgStr, cmd=self.userCmdOrNone)
            return
        # look for piezo-specific status
        elif key == 'piezo corrections (microsteps)':
            self.status.piezoCorr = [float(num) for num in dataList]
            outStr = "; ".join((
                self.status._getKeyValStr(["piezoCorr"]),
                self.formatAsKeyValStr("piezoStatusWord", dataList),
            ))
            self.writeToUsers("i", outStr, cmd=self.userCmdOrNone)
            return
        elif key == 'piezo status word':
            self.status.piezoStatus = int(dataList[0])
            updateStr = self.status._getKeyValStr(["piezoStatus"])
            self.writeToUsers("i", updateStr, cmd=self.userCmdOrNone)
            return
        else:
            # not piezo-related, try classical approach
            GalilDevice.actOnKey(self, key=key, dataList=dataList, replyStr=replyStr)

    def movePiezos(self):
        """Move piezo actuators to attempt to correct residual error

        Only axes A-C have piezo actuators.
        """
        actErr = self.status.cmdMount[:3] - self.status.actMount[:3] # round?
        prefix = 'LDESPOS'
        axes = ['A', 'B', 'C']
        argList = ["%s%s=%s" % (prefix, axes[ind], int(round(val))) for ind, val in enumerate(actErr)]
        cmdStr = "%s; %s" % ("; ".join(argList), "XQ #LMOVE")
        #cmdStr = self.formatGalilCommand(actErr, "XQ #LMOVE", axisPrefix="LDESPOS", nAxes=3)

        self.startDevCmd(cmdStr, callFunc=self._piezoMoveCallback)

    def _moveEnd(self, *args):
        """Overwritten from base class, to allow for a piezo move command after all the
        coarse moves have been finished.

        @param[in] *args: passed automatically due to twistedActor callback framework
        """
        self.movePiezos()

    def _piezoMoveCallback(self, devCmd=None):
        """Called when the piezos are finished moving

        @param[in] devCmd: passed via callback
        """
        if not self.currDevCmd.isDone:
            return

        if not('commanded position' in self.parsedKeyList):
            self.writeToUsers("w", "Text=\"Commanded actuator positions not received from piezo move\"", cmd=self.userCmdOrNone)
        if not('actual position' in self.parsedKeyList):
            self.writeToUsers("w", "Text=\"Actual actuator positions not received from piezo move\"", cmd=self.userCmdOrNone)
        if not('status word' in self.parsedKeyList):
            self.writeToUsers("w", "Text=\"Status word not received from piezo move\"", cmd=self.userCmdOrNone)
        if not('piezo status word' in self.parsedKeyList):
            self.writeToUsers("w", "Text=\"Piezo status word not received from piezo move\"", cmd=self.userCmdOrNone)
        if not('piezo corrections (microsteps)' in self.parsedKeyList):
            self.writeToUsers("w", "Text=\"Piezo corrections not received from piezo move\"", cmd=self.userCmdOrNone)
        if self.currDevCmd.didFail:
            self.userCmd.setState(self.userCmd.Failed, "Piezo correction failed: %s" % (self.currDevCmd._textMsg,))
        else:
            self.userCmd.setState(self.userCmd.Done)<|MERGE_RESOLUTION|>--- conflicted
+++ resolved
@@ -19,11 +19,7 @@
 import itertools
 import math
 import re
-<<<<<<< HEAD
-import copy
 from .const import convOrient2UMArcsec, MMPerMicron, RadPerArcSec
-=======
->>>>>>> e15ffd9c
 
 import numpy
 from RO.StringUtil import quoteStr, strFromException
@@ -240,17 +236,11 @@
     LargePiston = 500. * MMPerMicron
     ## A big translation, indicating a local saved offset should not be applied
     LargeTranslation = 100. * MMPerMicron
-<<<<<<< HEAD
     ## A big tilt, indicating a local saved offset should not be applied
     LargeTilt = 10. * RadPerArcSec 
     ## scale the determined move offset correction by this much, eg go only 90%
     CorrectionStrength = 0.9 
     def __init__(self, mirror, host, port, maxIter = 5, callFunc = None):
-=======
-    LargeTilt = 10. * RadPerArcSec    
-    CorrectionStrength = 0.9 # scale the determined move offset correction by this much 
-    def __init__(self, mirror, host, port, maxIter=5, callFunc=None):
->>>>>>> e15ffd9c
         """Construct a GalilDevice
 
         @param[in] mirror: an instance of mirrorCtrl.MirrorBase
