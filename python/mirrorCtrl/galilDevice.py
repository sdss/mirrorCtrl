"""Galil Device.

This talks to a Galil motor controller, which commands actuators to move the mirror and
reads from encoders to determine mirror position.

There is lots of info at:
http://www.apo.nmsu.edu/Telescopes/HardwareControllers/GalilMirrorControllers.html#InterfaceReplies

To Do:
- ConstRMS keyword - how close the mirror can get to commanded orientation?
- switch to pyparsing for galil replies?

Notes:
Update Galil Code Constants:
2.5m secondary, turn off piezo corrections, we handle them here now
All mirrors w/ encoders, disable subsequent moves, we handle them here now
"""
import time
import itertools
import math
import re

import numpy
from RO.StringUtil import quoteStr, strFromException
from RO.SeqUtil import asSequence
from twistedActor import TCPDevice, CommandError, UserCmd
from twisted.internet import reactor

__all__ = ["GalilDevice", "GalilDevice25Sec", "GalilDevice35Tert"]

MMPerMicron = 1 / 1000.0        # millimeters per micron
RadPerDeg  = math.pi / 180.0    # radians per degree
ArcSecPerDeg = 60.0 * 60.0      # arcseconds per degree
RadPerArcSec = RadPerDeg / ArcSecPerDeg # radians per arcsec
# scale orient array by this to convert into user-units
ConvertOrient = numpy.array([MMPerMicron, RadPerArcSec, RadPerArcSec,
                                        MMPerMicron, MMPerMicron, RadPerArcSec], dtype = float)

# RegEx stuff up here to keep these from being needlessly re-compiled...
startsWithNumRegEx = re.compile(r'^-?[0-9]')
# find numbers not preceeded by a '/' or a letter and not followed by a letter
getDataRegEx = re.compile(r'(?<!/|[A-Za-z])[0-9-.]+(?![A-Za-z])')
# params are uppercase
paramRegEx = re.compile(r'^-?[A-Z]')
timeEstRegEx = re.compile(r'^sec +to|^max +sec|^time +for')
okLineRegEx = re.compile(r'^OK$', re.IGNORECASE)

cmdEchoRegEx = re.compile(r'xq #[a-z]+$', re.IGNORECASE)
axisEchoRegEx = re.compile(r'[A-Z]=-?(\d+)', re.IGNORECASE)

MaxIter = 2

class GalilTimer(object):
    """Measure elapsed time
    """
    def __init__(self):
        """Construct a GalilTimer in the reset state"""
        self.reset()

    def reset(self):
        """Reset (halt) timer; getTime will return nan until startTimer called."""
        self.initTime = numpy.nan

    def startTimer(self):
        """Start the timer"""
        self.initTime = time.time()

    def getTime(self):
        """Return elapsed time since last call to startTimer
        
        Return nan if startTimer not called since construction or last reset.
        """
        return time.time() - self.initTime

class GalilStatus(object):
    """A container for holding the status of the Galil """
    def __init__(self, device):
        """Initialize all keywords in StatusKeys """
        self.mirror = device.mirror
        self.nAct = len(self.mirror.actuatorList)

        # all the Status keyword/value pairs we will cache, and their initial values
        self.maxDuration = numpy.nan
        self.duration = GalilTimer()
#        self.remainExecTime = numpy.nan
        self.actMount = [numpy.nan]*self.nAct # get rid of?
        self.cmdMount = [numpy.nan]*self.nAct # updated upon iteration
        self.orient = [numpy.nan]*6 # get rid of?
        self.desOrient = [numpy.nan]*6
        self.desOrientAge = GalilTimer()
        self.iter = numpy.nan
        self.maxIter = MaxIter if self.mirror.hasEncoders else 1
        self.status = [numpy.nan]*self.nAct
        self.homing = ["?"]*self.nAct
        self.axisHomed = ["?"]*self.nAct

    def _getKeyValStr(self, keywords):
        """Package and return current keyword value info in status cache

        input:
        - keywords: a list of keywords for which you wish to return a formatted string.


        output:
        - statusStr: string in the correct keword value format to be sent to users
        """
        strList = []
        for keyword in keywords:
            val = getattr(self, keyword)
            if keyword in ['duration', 'desOrientAge']:
                # get current execution time
                val = val.getTime()
#             if keyword == 'remainExecTime':
#                 # get current execution time
#                     val = self.maxDuration - self.duration.getTime()
            if keyword in ['orient', 'desOrient']:
                # convert to user-friendly units
                val = numpy.divide(val, ConvertOrient)
            if type(val) in [list, numpy.ndarray]:
                # val is a list or numpy array, we need to format as comma seperated string
                strVal = ", ".join(str(x) for x in val)
            else:
                strVal = str(val)
            strList.append("%s=%s" % (keyword, strVal))
        return "; ".join(strList)


class GalilDevice(TCPDevice):
    """The Galil Device Object
    
    To do: enforce devCmd time limits.
    Do that locally or have DeviceCommand do it???
    The trick for the latter is knowing when to start the timer,
    but doing so when the command begins is probably sufficient,
    or when the state is Running.
    """
    def __init__(self, mirror, host, port, callFunc = None):
        """Construct a GalilDevice
        
        Inputs:
        - mirror    an instance of mirrorCtrl.MirrorBase
        - host      host address of Galil controller
        - port      port of Galil controller
        - callFunc  function to call when state of device changes;
                    note that it is NOT called when the connection state changes;
                    register a callback with "conn" for that task.
        """
        self.mirror = mirror
        TCPDevice.__init__(self,
            name = "galil",
            host = host,
            port = port,
            callFunc = callFunc,
            cmdInfo = (),
        )
        self.currDevCmd = self.cmdClass("")
        self.currDevCmd.setState(self.currDevCmd.Done)
        self.currUserCmd = UserCmd(userID=0, cmdStr="")
        self.currUserCmd.setState(self.currUserCmd.Done)
        self.parsedKeyList = []
        self.nAct = len(self.mirror.actuatorList)
        self.validAxisList =  ('A', 'B', 'C', 'D', 'E', 'F')[0:self.nAct]
        # dictionary of axis name: index, e.g. A: 0, B: 1..., F: 5
        self.axisIndexDict = dict((axisName, ind) for ind, axisName in enumerate(self.validAxisList))
        self.status = GalilStatus(self)
        self.expectedReplies = set([
            'max sec for move',
            'target position',
            'final position',
            'axis homed',
            'commanded position',
            'actual position',
            'status word',
            'max sec to find reverse limit switch', # homing
            'reverse limit switch not depressed for axes:', # data follows this one
            'trying again',
            'max sec to find home switch',
            'sec to move away from home switch',
            'finding next full step',
            'microsteps', #share line
            'sec to find full step', # share line
            'position error',
            'software version', #share line
            'NAXES number of axes', # share line
            'DOAUX aux status?', # share line
            'MOFF motors off when idle?', # share line
            'NCORR # corrections', # share line
            'WTIME', # share line
            'ENCTIME', # share line
            'LSTIME', # share line
            '-RNGx/2 reverse limits',
            'RNGx/2 forward limits',
            'SPDx speed',
            'HMSPDx homing speed',
            'ACCx acceleration',
            'MINCORRx min correction',
            'MAXCORRx max correction',
            'ST_FSx microsteps/full step',
            'MARGx dist betw hard & soft rev lim',
            'INDSEP index encoder pulse separation',
            'ENCRESx encoder resolution (microsteps/tick)',
            ])

    def formatAsKeyValStr(self, keyword, value):
        """Format a keyword/value pair string.

        Inputs:
        -keyword: a keyword (string)
        -value: the associated value for the keyword, should always be a list

        Output:
        -outStr: a string in the correct format to be sent to the user
        """
        valStr = ', '.join(str(v) for v in asSequence(value))
        outStr = keyword + '=' + valStr
        return outStr

    def parseLine(self, line):
        """Tries to parse a reply from the Galil and seperate into descriptor-value format.
        I consider any descriptive text following the data a descriptor, there can be multiple
        descriptor and values on a single line.

        output:
        - dataMatched: string array containing data
        - keys: string array, text describing any data

        example lines:
            0000.2,  0362.7,  0000.2,  0000.0,  0000.0 max sec to find reverse limit switch
             0300.1,  0300.1,  0300.1,  0000.0,  0000.0 max sec to find home switch
             0008.2,  0008.2,  0008.2,  0000.0,  0000.0 sec to move away from home switch
            Finding next full step
             041,  006.6 microsteps, sec to find full step
            -000006732,  000014944,  000003741,  999999999,  999999999 position error
             1,  1,  1,  0,  0 axis homed
        """
        #print "parseLine(line=%r)" % (line,)
        # Grab the data in each line:
        # Match only numbers (including decimal pt and negative sign) that are not preceeded by '/'
        # or immediately surrounded by any letters letters.
        # Eg: 'RNGx/2' which I don't want to match
        dataMatched = getDataRegEx.findall(line) # will put non-overlapping data (numbers) in a list
        numVals = len(dataMatched)
        # Grab descriptor info on each line, which follows data.
        # split on whitespace n times, last split will be descriptor info
        textOnly = re.split(r' +', line, maxsplit = numVals)[-1]
        # if there are multiple descriptors on a line, they will be separated by a ','
        # or whitespace following a '?'
        # ....so split the text further
        keys = re.split(r',|(?<=\?) ', textOnly)
        # remove leading and trailing whitespace in each descriptor
        keys = [key.strip() for key in keys]
        # on each incoming data line we expect either
        # (1) 1 descriptor and 1 value for each actuator
        # or
        # (2) n descriptors and n values
        goodMatch = [
            (len(dataMatched) == len(keys)),
            ((len(keys) == 1) and (len(dataMatched) == self.nAct))
            ]
        if not (True in goodMatch):
            # There is confusion in the amount of descriptors and values in this particular line.
            # report it but keep going
            self.writeToUsers("w", "BadGalilReply=%s, \"num descriptors do not match num values.\"" % (quoteStr(line),), cmd=self.currUserCmd)
            return
        # check to see if descriptor/s are an expected reply
        knownReply = [(key in self.expectedReplies) for key in keys]
        if False in knownReply:
            # a descriptor wasn't recognized as an expected reply for this Galil/mirror
            # report it but keep going
            self.writeToUsers("w","BadGalilReply=%s, \"Descriptor text not recognized.\"" % (quoteStr(line),), cmd=self.currUserCmd)
            return
        return dataMatched, keys

    def sendGalilParam(self, key, data):
        """Key is determined to be a Galil parameter, send the key and data to the user.
        Keyword for Galil Paramaters are 'GPar<par>' where par is the name from the
        Galil itself.

        key example: -RNGx/2 reverse limits

        """
        param = key.split()[0] # in example: just keep -RNGx/2
        # format as a legal keyword swap out '-' and '/' if present
        param = param.replace('-', '_')
        param = param.replace('/', 'div')
        keyword = 'GPar%s' % (param)
        outStr = self.formatAsKeyValStr(keyword, data)
        self.writeToUsers("i", outStr, cmd = self.currUserCmd)

    def actOnKey(self, key, data):
        """Takes a key parsed from self.parseLine, and chooses what to do with the data

        inputs:
        -key: parsed descriptive string from self.parseLine (a list)
        -data: parsed data from self.parseLine (a list)
        """
         #line begins with cap letter (or -cap letter)
        if paramRegEx.match(key):
            # this is a Galil parameter, format it and send it to the user
            self.sendGalilParam(key, data)
            return

        elif 'software version' in key:
            # this is a special parameter case, and can't be treated using sendParam
            msgStr = 'GPar%s=%s' % (('SoftwareVersion', data[0])) #data is a single element list
            self.writeToUsers("i", msgStr, cmd = self.currUserCmd)
            return

        elif timeEstRegEx.match(key):
            # contains information about estimated execution time
            # update status and notify users
            data = numpy.asarray(data, dtype=float)
            maxTime = numpy.max(data) # get time for longest move
            self.status.maxDuration = maxTime
            updateStr = self.status._getKeyValStr(["maxDuration"])
            # append text describing time for what
            updateStr += '; Text=%s' % (quoteStr(key),)
            self.writeToUsers("i", updateStr, cmd=self.currUserCmd)
            # adjust time limits
            self.currDevCmd.setTimeLimit(maxTime + 2)
            self.currUserCmd.setTimeLimit(maxTime + 5)
            return

        elif ('commanded position' == key) or ('target position' == key):
            self.status.cmdMount = [int(x) for x in data]
            updateStr = self.status._getKeyValStr(["cmdMount"])
            self.writeToUsers("i", updateStr, cmd=self.currUserCmd)
            return

        elif ('actual position' == key) or ('final position' == key):
            # measured position (adjusted)
            # account for encoder --> actuator spatial difference
            encMount = numpy.asarray(data, dtype=float)
            # DesOrient may be nans
            if numpy.isfinite(sum(self.status.desOrient)):
                initOrient = self.status.desOrient
            else:
                initOrient = numpy.zeros(6)
            orient = self.mirror.orientFromEncoderMount(encMount, initOrient)
            actMount = self.mirror.actuatorMountFromOrient(orient)
            actMount = numpy.asarray(actMount, dtype=float)
            # add these new values to status
            self.status.orient = numpy.asarray(orient[:], dtype=float)
            self.status.actMount = actMount
            updateStr = self.status._getKeyValStr(["orient", "actMount"])
            self.writeToUsers("i", updateStr, cmd=self.currUserCmd)
            return

        elif key == 'axis homed':
            data = [int(num) for num in data]
            self.status.axisHomed = data
            updateStr = self.status._getKeyValStr(["axisHomed"])
            self.writeToUsers("i", updateStr, cmd=self.currUserCmd)
            return

        elif key == 'status word':
            data = [int(num) for num in data]
            self.status.status = data
            updateStr = self.status._getKeyValStr(["status"])
            self.writeToUsers("i", updateStr, cmd=self.currUserCmd)
            return

        else:
            # send the remaining info back to the user
            msgStr = "UnparsedReply=%s, %s" % (quoteStr(key), quoteStr(str(data)))
            self.writeToUsers("i", msgStr, cmd=self.currUserCmd)
            return

    def handleReply(self, replyStr):
        """Handle a line of output from the device. Called whenever the device outputs a new line of data.

        Inputs:
        - replyStr  the reply, minus any terminating \n

        Tasks include:
        - Parse the reply
        - Manage the pending commands
        - Output data to users
        - Parse status to update the model parameters
        - If a command has finished, call the appropriate command callback
        """
        print 'Galil Reply: %r' % replyStr 
        #print "handleReply(replyStr=%r)" % (replyStr,)
        if self.currDevCmd.isDone:
            # ignore unsolicited input
            return
        
        #replyStr = unicode(replyStr, errors='ignore')
        #replyStr = replyStr.encode("ascii", errors = "ignore")        
        replyStr = replyStr.replace(":", "").strip(' ;\r\n\x01\x03\x18\x00')
        #replyStr = replyStr.strip(' ;\r\n')
        if replyStr == "":
            # ignore blank replies
            return
        catchGOPOS = replyStr.startswith("?GOPOS") # only for testing bench galil
        if replyStr.startswith("?") and not catchGOPOS:
            # there was an error. End current process
            self.writeToUsers("f", "Text=\"Galil Error: %s\"" % (replyStr,), cmd = self.currDevCmd)
            self.currDevCmd.setState(self.currDevCmd.Failed, textMsg=replyStr)
            if not self.currUserCmd.isDone:
                self.currUserCmd.setState(self.currUserCmd.Failed, textMsg=replyStr)
            self._clearDevCmd()
            return
        if okLineRegEx.match(replyStr):
            # command finished
            self.currDevCmd.setState(self.currDevCmd.Done)
            return
        cmdEcho = cmdEchoRegEx.search(replyStr) or axisEchoRegEx.search(replyStr)
        if cmdEcho:
            # this is just the command echo, ignore it
            return
        if not startsWithNumRegEx.match(replyStr):
            # line doesn't begin with a data value, eg 'Finding next full step'
            # show it to the user and return
            self.writeToUsers("i", "UnparsedReply=\"%s\"" % (replyStr,), cmd = self.currUserCmd)
            return
        # if we made it this far, separate the data from the descriptive text
        parsedLine = self.parseLine(replyStr)
        if not parsedLine:
            # parse didn't work, but keep going
            return
        else:
            data = parsedLine[0]
            description = parsedLine[1]

        if len(description) == 1:
            key = description[0]
            self.actOnKey(key, data)
            self.parsedKeyList.append(key)
        else:
            for key, dat in itertools.izip(description, data):
                    # description and data are always lists..so iterable
                    # even if they contain only one value
                    self.actOnKey(key, dat)
                    self.parsedKeyList.append(key)

    def cmdHome(self, axisList, userCmd):
        """Home the specified actuators

        Inputs:
        - axisList: a list of axes to home (e.g. ["A", "B", C"]) or None or () for all axes; case is ignored
        """
        self.startUserCmd(userCmd)
        
        if not axisList:
            axisList = self.validAxisList
        else:
            axisList = [axis.upper() for axis in axisList]

        # compute new value of status.homing (an array of nAct 0s and 1s)
        # and verify that all the requested axes are valid
        newHoming = [0] * self.nAct
        badAxisList = list()
        for axis in axisList:
            ind = self.axisIndexDict.get(axis)
            if ind is None:
                badAxisList.append(axis)
            else:
                newHoming[ind] = 1
        if badAxisList:
            raise CommandError("Invalid axes %s not in %s" % (badAxisList, self.validAxisList))
        
        cmdStr = self.formatGalilCommand(
            valueList = [doHome if doHome else None for doHome in newHoming],
            cmd = "XQ #HOME",
        )
        self.status.homing = newHoming
            
        self.writeToUsers(">", "Text = Homing Actuators: %s" % (", ".join(str(v) for v in axisList)), cmd = userCmd)
        updateStr = self.status._getKeyValStr(["homing"])
        self.writeToUsers("i", updateStr, cmd=userCmd)
        self.startDevCmd(cmdStr)

    def cmdMove(self, orient, userCmd):
        """Accepts an orientation then commands the move.

        Subsequent moves are commanded until an acceptable orientation is reached (within errors).
        Cmd not tied to state of devCmd, because of subsequent moves.
        """
        self.startUserCmd(userCmd, doCancel=False, timeLim=5)

        # enable iteration for mirrors with encoders
        if self.mirror.hasEncoders:
            self.status.iter = 1
        # (user) commanded orient --> mount
        mount, adjOrient = self.mirror.actuatorMountFromOrient(orient, return_adjOrient=True)
        self.status.cmdMount = numpy.asarray(mount, dtype=float) # this will change upon iteration
        self.status.desOrient = numpy.asarray(adjOrient, dtype=float) # initial guess for fitter
        # format Galil command
        cmdMoveStr = self.formatGalilCommand(valueList=mount, cmd="XQ #MOVE")
        self.status.desOrientAge.startTimer()
        updateStr = self.status._getKeyValStr(["desOrient", "desOrientAge", "cmdMount", "maxIter"])
        self.startDevCmd(cmdMoveStr, callFunc=self._moveIter)

    def cmdReset(self, userCmd):
        """Reset the Galil to its power-on state. All axes will have to be re-homed. Stop is gentler!
        
        Send 'RS' to the Galil, causing it to reset to power-up state,
        wait a few seconds,
        send XQ#STOP to make sure it is fully reset,
        then send XQ#STATUS to report current state.
        """
        self.startUserCmd(userCmd, doCancel=True, timeLim=10)
        self.conn.writeLine('RS')
        reactor.callLater(3, self.sendStop) # wait 3 seconds then command stop, then status

    def cmdStop(self, userCmd):
        """Stop the Galil.
        
        Send 'ST' to the Galil, causing it to stop all threads,
        wait a short time,
        send XQ#STOP to make sure it is fully reset,
        then send XQ#STATUS to report current state.
        """
        self.startUserCmd(userCmd, doCancel=True)
        self.conn.writeLine('ST')
        reactor.callLater(1, self.sendStop) # wait 1 second then command stop, then status

    def cmdStatus(self, userCmd):
        """Return the Galil status to the user.
        
        If the Galil is busy then returns cached data.
        """ 
        if not self.currDevCmd.isDone:
            self.writeToUsers("w", "Text=\"Galil is busy, showing cached status\"", cmd = self.currDevCmd)
            statusStr = self.status._getKeyValStr([
                "maxDuration",
                "duration",
                "actMount",
                "cmdMount",
                "orient",
                "desOrient",
                "desOrientAge",
                "iter",
                "maxIter",
                "homing",
                "axisHomed",
            ])
            self.writeToUsers("i", statusStr, cmd=userCmd)
            userCmd.setState(userCmd.Done)
            return

        self.startUserCmd(userCmd, timeLim=5)
        self.startDevCmd("XQ #STATUS", callFunc = self._statusCallback)

    def cmdParams(self, userCmd):
        """Show Galil parameters
        """
        self.startUserCmd(userCmd)
        self.startDevCmd("XQ #SHOWPAR")
    
    def sendStop(self):
        """Send XQ#STOP, then XQ#STATUS"""
<<<<<<< HEAD
        self.startDevCmd("XQ#STOP", callFunc = self.sendStatus)
=======
        self.startDevCmd("XQ#STOP", callFunc=self.sendStatus)
>>>>>>> 9ade8ee0
    
    def sendStatus(self):
        """Send device command XQ#STATUS"""
        self.startDevCmd("XQ#STATUS")

    def startDevCmd(self, cmdStr, timeLim=2, callFunc=None):
        """Start a new device command, replacing self.currDevCmd
        
        Inputs:
        - cmdStr: command to send to the Galil
        - timeLim: time limit for command, in seconds
        - callFunc: function to call when the command finishes; receives no arguments
            (note: _devCmdCallback is called by the device command and is responsible
            for calling callFunc, which is stored in _userCmdNextStep)
        """
        print "startDevCmd(cmdStr=%s, timeLimt=%s, callFunc=%s)" % (cmdStr, timeLim, callFunc)
        print "self.userCmd=%r" % (self.currUserCmd,)
        if not self.currDevCmd.isDone:
            # this should never happen, but...just in case
            raise RuntimeError("Cannot start new device command: %s is running" % (self.currDevCmd,))
        
        self._userCmdNextStep = callFunc
        devCmd = self.cmdClass(cmdStr, timeLim = timeLim, callFunc=self._devCmdCallback)
        self.currDevCmd = devCmd
        self.parsedKeyList = []
        try:
            self.conn.writeLine(devCmd.cmdStr)
            devCmd.setState(devCmd.Running)
        except Exception, e:
            devCmd.setState(devCmd.Failed, textMsg=strFromException(e))
            self._clearDevCmd()
    
    def startUserCmd(self, userCmd, doCancel=False, timeLim=5):
        """Start a new user command
        
        - If a user command is already running then fail the new command or supersede the old one,
            depending on doCancel
        - Replace self.currUserCmd with new user command
        - Set new comamnd's time limit and set its state to running
        
        Inputs:
        - userCmd: new user command
        - doCancel: if False then reject userCmd if busy;
            if True then cancel current userCmd and devCmd
        - timeLim: time limit for userCmd; if None then leave it alone
        """
        if doCancel:
            self._userCmdNextStep = None
            if not self.currUserCmd.isDone:
                self.currUserCmd.setState(self.currUserCmd.Cancelled, "Superseded")
            if not self.currDevCmd.isDone:
                self.currDevCmd.setState(self.currDevCmd.Cancelled, "Superseded")
        else:
            if not self.currUserCmd.isDone:
                userCmd.setState(userCmd.Failed, "Busy running user command %s" % (self.currUserCmd.cmdStr,))
            
            if not self.currDevCmd.isDone:
                raise RuntimeError("Bug! A device command is running (%s) but a user command is not" % \
                    (self.currDevCmd.cmdStr,))
        
        self.currUserCmd = userCmd
        if timeLim is not None:
            userCmd.setTimeLimit(timeLim)
        userCmd.setState(userCmd.Running)

    def _devCmdCallback(self, dumDevCmd=None):
        """Device command callback
        
        startDevCmd always assigns this as the callback, which then calls and clears any user-specified callback.
        """
        print "_devCmdCallback(); currDevCmd=%r; _userCmdNextStep=%s" % (self.currDevCmd, self._userCmdNextStep)
        if self.currDevCmd.didFail:
            self._userCmdNextStep = None
            if not self.currUserCmd.isDone:
                self.currUserCmd.setState(self.currUserCmd.Failed,
                    textMsg="Galil command %s failed" % (self.currDevCmd.cmdStr,))
            
        if not self.currDevCmd.isDone:
            return

        userCmdNextStep, self._userCmdNextStep = self._userCmdNextStep, None
        if userCmdNextStep:
            # start next step of user command
            userCmdNextStep()
        else:
            # nothing more to do; user command must be finished!
            self.currUserCmd.setState(self.currUserCmd.Done)
            self._clearDevCmd()

    def _moveIter(self):
        """A move device command ended; decide whether further move iterations are required and act accordingly.
        """
        # check if we got all expected information from Galil...
        if not ('max sec for move' in self.parsedKeyList):
            self.writeToUsers("w", "Text=\"Move time estimates were not received from move\"", cmd=self.currUserCmd)
        if not('target position' in self.parsedKeyList):
            self.writeToUsers("w", "Text=\"Target actuator positions not received from move\"", cmd=self.currUserCmd)
        if not('final position' in self.parsedKeyList):
            # final actuator positions are needed for subsequent moves...better fail the cmd
            self.currUserCmd.setState(self.currUserCmd.Failed, textMsg="Final actuator positions not received from move")
            return

        actErr = self.status.cmdMount - self.status.actMount

        # error too large to correct?
        if numpy.any(numpy.abs(actErr) > self.mirror.maxCorrList):
            self.currUserCmd.setState(self.currUserCmd.Failed, "Error too large to correct")
            return

        # perform another iteration?
        if numpy.any(numpy.abs(actErr) > self.mirror.minCorrList) and (self.status.iter < self.status.maxIter):
            self.status.cmdMount += actErr
            # clear or update the relevant slots before beginning a new device cmd
            self.parsedKeyList = []
            self.status.iter += 1
            self.status.duration.reset() # new timer for new move
            self.currUserCmd.setTimeLimit(5)
            statusStr = self.status._getKeyValStr(["cmdMount", "iter"])
            self.writeToUsers("i", statusStr, cmd=self.currUserCmd)
            cmdMoveStr = self._galCmdFromMount(self.status.cmdMount)
            self.startDevCmd(cmdMoveStr, callFunc=self._moveIter)
            return

        # done
        self._moveEnd()
    
    def _moveEnd(self):
        """The final move device command ended successfully; clean up and set self.currUserCmd state done.

        Optionally perform any post-move cleanup (such as moving piezos).
        Finally: set self.currUserCmd state done (or failed, if cleanup failed).
        """
        self.currUserCmd.setState(self.currUserCmd.Done)

    def _statusCallback(self):
        """Callback for status command.
        """
        if not ('commanded position' in self.parsedKeyList):
            self.writeToUsers("w", "Text=\"Desired actuator positions not received\"", cmd=self.currUserCmd)
        if not ('actual position' in self.parsedKeyList):
            self.writeToUsers("w", "Text=\"Actual actuator positions not received\"", cmd=self.currUserCmd)
        if not ('status word' in self.parsedKeyList):
            self.writeToUsers("w", "Text=\"Status word not received\"", cmd=self.currUserCmd)
        if not ('axis homed' in self.parsedKeyList):
            self.writeToUsers("w", "Text=\"Homed axis info not received\"", cmd=self.currUserCmd)

        # grab cached info that wasn't already sent to the user
        statusStr = self.status._getKeyValStr([
            "maxDuration",
            "duration",
            "iter",
            "maxIter",
            "desOrient",
            "desOrientAge",
            "homing",
        ])
        self.writeToUsers("i", statusStr, cmd = self.currUserCmd)
        self.currUserCmd.setState(self.currUserCmd.Done)

    def _clearDevCmd(self):
        """Clean up device command and associated data
        """
        self.parsedKeyList = []
        self.status.iter = numpy.nan
        if not self.currDevCmd.isDone:
            # failsafe, cmd should always be done at this point.
            self.currDevCmd.setState(self.currDevCmd.Failed)
        self.status.homing = [0]*self.nAct
        self.status.maxDuration = numpy.nan
        self.status.duration.reset()

    def formatGalilCommand(self, valueList, cmd, axisPrefix="", valFmt="%0.f", nAxes=None):
        """Format a Galil command
        
        Values that are None are replaced with MAXINT
        If len(valueList) < number of actuators, the extra axes are also set to MAXINT
    
        Inputs:
        - valueList: a list of values
        - cmd: the command (e.g. "XQ #MOVE")
        - axisPrefix: a string prefixing each axis
        - valFmt: value format
        - nAxes: number of axes in command; if None use all axes
        """
        if nAxes is None:
            nAxes = self.nAct
        elif nAxes > self.nAct:
            raise RuntimeError("nAxes too big (%d > %d)" % (nAxes, self.nAct))
        if len(valueList) > nAxes:
            raise RuntimeError("Too many values (%d > %d)" % (len(valueList), nAxes))
        
        def formatValue(val):
            if val is None:
                return "MAXINT"
            else:
                return valFmt % (val,)
        
        # append None for missing values at end
        fullValueList = valueList + [None]*(nAxes - len(valueList))
        
        argList = ["%s%s=%s" % (axisPrefix, self.validAxisList[ind], formatValue(val)) for ind, val in enumerate(fullValueList)]
        
        return "%s; %s" % ("; ".join(argList), cmd)


class GalilDevice35Tert(GalilDevice):
    """A Galil Device controller that is specific to the 3.5m Tertiary mirror
    """
    def __init__(self,
        mirror,
        host,
        port,
        callFunc = None,
    ):
        GalilDevice.__init__(self,
            mirror = mirror,
            host = host,
            port = port,
            callFunc = callFunc,
        )
        self.expectedReplies |= set([
            'version of M3-specific additions',
            'off-on-error?',
            'error limit for tertiary rotation',
            'time to close rotation clamp',
            'open clamp',
            'turn on at-slot sensor (sec)',
            'max time',
            'poll time',
            'addtl run time for primary mirror cover motion (sec)',
            'time for primary mirror eyelid motion (sec)',
            'sec to finish move'
            ])


class GalilDevice25Sec(GalilDevice):
    """A Galil Device controller that is specific to the 2.5m Secondary mirror

    note: add in piezo corrections for move, LCSTOP should be set to 1 to disable
    piezo corrections inside the Galil
    """
    def __init__(self,
        mirror,
        host,
        port,
        callFunc = None,
    ):
        GalilDevice.__init__(self,
            mirror = mirror,
            host = host,
            port = port,
            callFunc = callFunc,
        )
        self.expectedReplies |= set([
            'piezo status word',
            'piezo corrections (microsteps)',
            'version of M2-specific additions',
            'min, max piezo position (microsteps)',
            'number of steps of piezo position',
            'resolution (microsteps/piezo ctrl bit)'
            ])

# uncomment method below if piezoStatusWord should be it's own keyword.
#     def actOnKey(self, key, data):
#         """An overwritten version from the base class to incorporate 2.5m Specific Keywords.
#         Takes a key parsed from self.parseLine, and chooses what to do with the data
#
#         inputs:
#         -key: parsed descriptive string from self.parseLine
#         -data: parsed data from self.parseLine, may be a numpy array
#         """
#         # test for 2.5m specifics
#         if 'piezo status word' in key:
#             data = [int(num) for num in data]
#             outStr = self.formatAsKeyValStr("piezoStatusWord", data)
#             self.writeToUsers("i", outStr, cmd=self.currUserCmd)
#             return
#         # then run as normal
#         else:
#             GalilDevice.actOnKey(key, data)

    def movePiezos(self):
        """Move piezo actuators to attempt to correct residual error
        
        Only axes A-C have piezo actuators.
        """
        actErr = self.status.cmdMount - self.status.actMount
        cmdStr = self.formatGalilCommand(actErr, "XQ #LMOVE", axisPrefix="LDESPOS", nAxes=3)
        self.startDevCmd(cmdStr, callFunc=self._piezoMoveCallback)

    def _moveEnd(self, cmd):
        """Overwritten from base class, to allow for a piezo move command after all the
        coarse moves have been finished.

        Inputs:
        - cmd: passed automatically due to twistedActor callback framework
        """
        self.movePiezos()

    def _piezoMoveCallback(self, devCmd=None):
        """Called when the piezos are finished moving
        """
        if not self.currDevCmd.isDone:
            return

        if not('commanded position' in self.parsedKeyList):
            self.writeToUsers("w", "Text=\"Commanded actuator positions not received from piezo move\"", cmd=self.currUserCmd)
        if not('actual position' in self.parsedKeyList):
            self.writeToUsers("w", "Text=\"Actual actuator positions not received from piezo move\"", cmd=self.currUserCmd)
        if not('status word' in self.parsedKeyList):
            self.writeToUsers("w", "Text=\"Status word not received from piezo move\"", cmd=self.currUserCmd)
        if not('piezo status word' in self.parsedKeyList):
            self.writeToUsers("w", "Text=\"Piezo status word not received from piezo move\"", cmd=self.currUserCmd)
        if not('piezo corrections (microsteps)' in self.parsedKeyList):
            self.writeToUsers("w", "Text=\"Piezo corrections not received from piezo move\"", cmd=self.currUserCmd)
        if self.currDevCmd.didFail:
            self.currUserCmd.setState(self.currUserCmd.Failed, "Piezo correction failed: %s" % (self.currDevCmd._textMsg,))
        else:
            self.currUserCmd.setState(self.currUserCmd.Done)<|MERGE_RESOLUTION|>--- conflicted
+++ resolved
@@ -551,11 +551,7 @@
     
     def sendStop(self):
         """Send XQ#STOP, then XQ#STATUS"""
-<<<<<<< HEAD
-        self.startDevCmd("XQ#STOP", callFunc = self.sendStatus)
-=======
         self.startDevCmd("XQ#STOP", callFunc=self.sendStatus)
->>>>>>> 9ade8ee0
     
     def sendStatus(self):
         """Send device command XQ#STATUS"""
