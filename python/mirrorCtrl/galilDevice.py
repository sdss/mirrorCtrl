from __future__ import absolute_import, division, print_function
"""Galil Device.

This talks to a Galil motor controller, which commands actuators to move the mirror and
reads from encoders to determine mirror position.

There is lots of info at:
http://www.apo.nmsu.edu/Telescopes/HardwareControllers/GalilMirrorControllers.html#InterfaceReplies

To Do:
- ConstRMS keyword - how close the mirror can get to commanded orientation?
- switch to pyparsing for galil replies?

Notes:
Update Galil Code Constants:
2.5m secondary, turn off piezo corrections, we handle them here now
All mirrors w/ encoders, disable subsequent moves, we handle them here now
"""
import time
import itertools
import re
import copy

import numpy

from RO.StringUtil import quoteStr, strFromException
from RO.SeqUtil import asSequence
from RO.Comm.TwistedTimer import Timer
from twistedActor import TCPDevice, UserCmd, log, CommandQueue

from .const import convOrient2UMArcsec

__all__ = ["GalilDevice", "GalilDevice25Sec", "GalilDevice25Prim"]

## a blank userCmd that is already set as done
def getNullUserCmd(state):
    nullUserCmd = UserCmd(userID=0, cmdStr="Null UserCmd")
    nullUserCmd.setState(state)
    return nullUserCmd

## Stop command for direct galil communication
GalCancelCmd = re.compile('^ST$', re.IGNORECASE)
## Reset command for direct galil communication
GalResetCmd = re.compile('^RS$', re.IGNORECASE)
## RegEx stuff up here to keep these from being needlessly re-compiled...
StartsWithNumRegEx = re.compile(r'^-?[0-9]')
## find numbers not preceeded by a '/' or a letter and not followed by a letter
GetDataRegEx = re.compile(r'(?<!/|[A-Za-z])[0-9-.]+(?![A-Za-z])')
## params are uppercase
ParamRegEx = re.compile(r'^-?[A-Z]')
## Time estimate regex
TimeEstRegEx = re.compile(r'^sec +to|^max +sec|^time +for')
## Match an 'OK' line
OKLineRegEx = re.compile(r'^OK$', re.IGNORECASE)
## Version regex
DevSpecVersionRegEx = re.compile(r"version of .+ additions", re.IGNORECASE)
## Matches the returning command echo
CmdEchoRegEx = re.compile(r'xq *#[a-z]+$', re.IGNORECASE)
## Matches the echo returning from commanded axes
AxisEchoRegEx = re.compile(r'[A-Z]=-?(\d+)', re.IGNORECASE)



################## KEYWORD CAST DEFINITIONS ##################################
def floatCast(number):
    """Cast a float into a string

        @param[in] float  a float
        @return a string
    """
    if numpy.isnan(number):
        return "NaN"
    else:
        return "%.2f" % number

def mountCast(mount):
    """ Cast a mount array into a string.
        @param[in] mount  Array of mount values
        @return a string
    """
    return ",".join([floatCast(x) for x in mount])

def orientCast(orient):
    """ Cast an orientation array into a string.
        @param[in] orientation  numpy array of orientation values in mm and radians
        @return a string of orientation (in user friendly units, um and arcsec)
    """
    return ",".join([floatCast(x) for x in convOrient2UMArcsec(orient)])

def strArrayCast(strArray):
    """Turn an array of strings into a single string, comma separated.
    @param[in] strArray  an array of strings
    @return a string
    """
    return ",".join([str(x) for x in strArray])

def intOrNan(anInt):
    """Return an string int or "nan"
    @param[in] anInt  either an integer or a nan
    @return a string
    """
    try:
        return str(int(anInt))
    except ValueError:
        return "nan"

def statusCast(status):
    """Return a
    @param[in] status  an array of status bits
    @ return a string, status concatenated into string of comma separated values which are possibly nans
    """
    statusStr = []
    for element in status:
        statusStr.append(intOrNan(element))
    return ",".join(statusStr)
###########################################################################

class GalilTimer(object):
    """Measure elapsed time
    """
    def __init__(self):
        """Construct a GalilTimer in the reset state
        """
        self.reset()

    def reset(self):
        """Reset (halt) timer; getTime will return nan until startTimer called
        """
        self.initTime = numpy.nan

    def startTimer(self):
        """Start the timer
        """
        self.initTime = time.time()

    def getTime(self):
        """Return elapsed time since last call to startTimer

        Return nan if startTimer not called since construction or last reset.
        """
        return "%.2f" % (self._getTime(),)

    def _getTime(self):
        return time.time() - self.initTime

class GalilStatus(object):
    """A container for holding the status of the Galil """
    # State options
    disconnState = "Disconnected"
    movingState = "Moving"
    doneState = "Done"
    homingState = "Homing"
    failedState = "Failed"
    notHomedState = "NotHomed"
    def __init__(self, device):
        """Construct a GalilStatus

        @param[in] device  mirror device
        """
        self.mirror = device.mirror
        self.device = device
        ## number of actuators
        self.nAct = len(self.mirror.actuatorList)

        # all the Status keyword/value pairs we will cache, and their initial values
        self.maxDuration = 0
        self.duration = GalilTimer()
        # actuator mount determined from a measured orientation
        self.actMount = numpy.asarray([numpy.nan]*self.nAct) # get rid of?
        # desired encoder mount determined from desired orientation
        self.desEncMount = numpy.asarray([numpy.nan]*self.nAct)
        # encoder mount reported from the galil
        self.encMount = numpy.asarray([numpy.nan]*self.nAct)
        # the user commanded mount position
        self.modelMount = numpy.asarray([numpy.nan]*self.nAct)
        # subsequent commanded mount positions determined during iterations
        self.cmdMount = numpy.asarray([numpy.nan]*self.nAct)
        # offset applied to a previously commanded mount, a new mountErr is determined each iteration
        self.mountErr = numpy.asarray([0.]*self.nAct)
        # last computed total offset between the first commanded mount position and the last commanded mount position after iteration
        self.netMountOffset = numpy.asarray([0.]*self.nAct)
        # measured orientation (based on encoder lengths)
        self.orient = numpy.asarray([numpy.nan]*6) # get rid of?
        # orientation based on commanded actuator positions
        self.mountOrient = numpy.asarray([numpy.nan]*6)
        # desired orientation, user specified, but adjusted for induced motions due to fixed links.
        self.desOrient = numpy.asarray([numpy.nan]*6)
        # age of desired orientation
        self.desOrientAge = GalilTimer()
        # current move iteration
        self.iter = 0
        # max number allowed for move iterations
        self.maxIter = device.maxIter
        # status bits
        self.status = numpy.asarray([numpy.nan]*self.nAct)
        # acutators which are currently moving
        self.moving = 0.
        # acutators which are currently homing
        self.homing = numpy.asarray(["?"]*self.nAct)
        # actuators which are currently homed
        self.axisHomed = numpy.asarray(["?"]*self.nAct)
        # dictionary containing casting strageties to output current gailil status/state info
        self.castDict = {
            "nAct": int,
            "maxDuration": floatCast,
            "duration": self.duration.getTime,
            "actMount": mountCast,
            "desEncMount": mountCast,
            "encMount": mountCast,
            "modelMount": mountCast,
            "cmdMount": mountCast,
            "mountErr": mountCast,
            "netMountOffset": mountCast,
            "orient": orientCast,
            "desOrient": orientCast,
            "mountOrient": orientCast,
            "desOrientAge": self.desOrientAge.getTime,
            "iter": intOrNan,
            "maxIter": intOrNan,
            "status": statusCast,
            "homing": strArrayCast,
            "axisHomed": strArrayCast,
        }

    def cleanup(self):
        self.stTimer.cancel()

    def _getKeyValStr(self, keywords):
        """Package and return current keyword value info in status cache

        @param[in] keywords  a list of keywords for which you wish to return a formatted string.

        @return statusStr: string in the correct keword value format to be sent to users
        """
        strList = []
        for keyword in keywords:
            if keyword in ['duration', 'desOrientAge']:
                strVal = self.castDict[keyword]()
            else:
                val = getattr(self, keyword)
                strVal = self.castDict[keyword](val)
            strList.append("%s=%s" % (keyword, strVal))
        return "; ".join(strList)

    def _getCurrentState(self, cmd=None):
        """Return the state of the device

        @param[in] cmd  command for which failure will be reported if nothing more important is reported
        """
        if not self.device.isConnected:
            return self.disconnState
        if 1 in self.homing:
            return self.homingState
        elif 0 in self.axisHomed:
            return self.notHomedState
        elif self.moving:
            return self.movingState
        elif cmd and cmd.didFail:
            return self.failedState
        return self.doneState

    def writeState(self, cmd=None):
        """Write the state keyword

        @param[in] cmd  command to use to report state; also if this command is failed
            and state is otherwise normal, then the state is reported as Failed
        """
        keyword = "state"
        state = self._getCurrentState(cmd)
        if state in (self.movingState, self.doneState):
            msgCode = "i"
        else:
            msgCode = "w"
        nIter = "%i" % self.iter
        maxIter = "%i" % self.maxIter
        if state == self.disconnState:
            remDuration = 0
            totDuration = 0
        else:
            totDuration = floatCast(self.maxDuration)# if state in [self.movingState, self.homingState] else 0)
            remDuration = floatCast(0)
            if self.maxDuration:
                duration = self.duration._getTime()
                if not numpy.isnan(duration):
                    remDuration = floatCast(self.maxDuration - duration)
        msgStr = "%s=%s, %s, %s, %s, %s" % (keyword, state, nIter, maxIter, remDuration, totDuration)
        self.device.writeToUsers(msgCode, msgStr, cmd=self.device.userCmdOrNone)


class GalilDevice(TCPDevice):
    """The Galil Device Object

    To do: enforce devCmd time limits.
    Do that locally or have DeviceCommand do it???
    The trick for the latter is knowing when to start the timer,
    but doing so when the command begins is probably sufficient,
    or when the state is Running.
    """
    ## initial timeout to use for every device command (sec)
    DevCmdTimeout = 2.0
    # extra time for move to complete beyond Galil estimate (sec)
    MoveExtraTime = 5.0
    # scale the determined move offset correction by this much, eg go only 90%
    CorrectionStrength = 0.9
    # specify an integer value to round commanded moves to the nearest full step
    MicrostepsPerStep = None
    def __init__(self, mirror, host, port, maxIter=5, callFunc=None):
        """Construct a GalilDevice

        @param[in] mirror  an instance of mirrorCtrl.MirrorBase
        @param[in] host  host address of Galil controller
        @param[in] port  port of Galil controller
        @param[in] maxIter  the maximum number of iterations to refine the mirror position
        @param[in] callFunc  function to call when state of device changes;
            it receives one argument: this device.
            Note that callFunc is NOT called when the connection state changes;
            register a callback with "conn" for that.
        """
        self.maxIter = maxIter if mirror.hasEncoders else 1
        self.mirror = mirror
        self.stTimer = Timer()
        TCPDevice.__init__(self,
            name = "galil",
            host = host,
            port = port,
            callFunc = callFunc,
            cmdInfo = (),
        )
        ## currently executing (or last completed) device command
        self.currDevCmd = self.cmdClass("")
        self.currDevCmd.setState(self.currDevCmd.Done)
        ## currently executing (or last completed) user command
        self.userCmd = getNullUserCmd(state=UserCmd.Done)
        ## holds information sent from the galil in response to the current device command
        self.parsedKeyList = []
        ## number of actuators
        self.nAct = len(self.mirror.actuatorList)
        ## valid axes for this mirror/galil
        self.validAxisList =  ('A', 'B', 'C', 'D', 'E', 'F')[0:self.nAct]
        ## dictionary of axis name: index, e.g. A: 0, B: 1..., F: 5
        self.axisIndexDict = dict((axisName, ind) for ind, axisName in enumerate(self.validAxisList))
        ## a galil status object
        self.status = GalilStatus(self)
        self._inDevCmdCallback = False
        self.userCmdQueue = self.setupCmdQueue()

    def setupCmdQueue(self):

        # def _killFunc(killThisCmd, killedByCmd):
        #     log.info("%r queued, killing executing %r" % (killedByCmd, killThisCmd))
        #     # add a stop command to the queue (will be inserted in queue before killedByCmd)
        #     killThisCmd.setState(killThisCmd.Done)
        #     userCmd = UserCmd()
        #     userCmd.cmdVerb = 'stop'
        #     userCmd._cmdStr = 'stop (autogenerated by killFunc)'
        #     self.cmdStop(userCmd)
        #     log.info("_killFunc cmdQueue: %s"%self.userCmdQueue)

        cmdQueue = CommandQueue(
            # killFunc=_killFunc,
            priorityDict = {
                "stop" : CommandQueue.Immediate,
                "reset" : CommandQueue.Immediate,
                "move" : 3,
                "home" : 3,
                "status" : 1,
                "showparams" : 1,
            }
        )
        # cmdQueue.addRule(
        #     action = CommandQueue.KillRunning, # note this will also cancel a queued move
        #     newCmds = ['move'],
        #     queuedCmds = ['move'],
        # )
        cmdQueue.addRule(
            action = CommandQueue.CancelNew,
            newCmds = ['move'],
            queuedCmds = ['home'],
        )
        cmdQueue.addRule(
            action = CommandQueue.CancelNew,
            newCmds = ['home'],
            queuedCmds = ['move'],
        )
        # cmdQueue.addRule(
        #     action = CommandQueue.CancelNew,
        #     newCmds = ['status'],
        #     queuedCmds = ['status'],
        # )
        cmdQueue.addRule(
            action = CommandQueue.CancelNew,
            newCmds = ['showparams'],
            queuedCmds = ['showparams'],
        )

        return cmdQueue

    @property
    def userCmdOrNone(self):
        """return self.userCmd if not done, else None
        """
        if self.userCmd.isDone:
            return None
        return self.userCmd

    def formatAsKeyValStr(self, keyword, dataList):
        """Format a keyword=value pair string.

        @param[in] keyword  a keyword (string)
        @param[in] dataList  the associated list of values

        @return outStr: a string in the correct format to be sent to the user
        """
        valStr = ', '.join(str(v) for v in asSequence(dataList))
        outStr = keyword + '=' + valStr
        return outStr

    def init(self, userCmd=None, timeLim=None, getStatus=False):
        """Initialize the Galil

        @param[in] userCmd  user command that tracks this command, if any
        @param[in] timeLim  IGNORED maximum time before command expires, in sec; None for no limit
        @param[in] getStatus  IGNORED (status is not output)
        @return devCmd: the device command that was started (and may already have failed)

        Called on disconnection
        """
        log.info("%s.init(userCmd=%s, timeLim=%s, getStatus=%s)" % (self, userCmd, timeLim, getStatus))
        self.cmdStop(userCmd=userCmd, getStatus=getStatus)

    def parseReply(self, replyStr):
        """Parse a reply from the Galil and seperate into key=value format.

        Any descriptive text following the data is a key. There are two possibilities:
        - One key for all values: true if the key contains no commas
        - A separate key for each value: true if the key contains a comma

        @param[in] replyStr  Galil reply string

        @return two values:
        - keyList: list of keys: one per element of dataListList
        - dataList: list of data strings:
            - if keyList contains one element, then all data is for that key
            - otherwise there will be one item of data per key

        example lines:
            0000.2,  0362.7,  0000.2,  0000.0,  0000.0 max sec to find reverse limit switch
             0300.1,  0300.1,  0300.1,  0000.0,  0000.0 max sec to find home switch
             0008.2,  0008.2,  0008.2,  0000.0,  0000.0 sec to move away from home switch
            Finding next full step
             041,  006.6 microsteps, sec to find full step
            -000006732,  000014944,  000003741,  999999999,  999999999 position error
             1,  1,  1,  0,  0 axis homed
        """
        # print("parseReply(replyStr=%r)" % (replyStr,))
        # Grab the data
        # Match only numbers (including decimal pt and negative sign) that are not preceeded by '/'
        # or immediately surrounded by any letters letters.
        # Eg: 'RNGx/2' which I don't want to match
        dataList = GetDataRegEx.findall(replyStr) # will put non-overlapping data (numbers) in a list
        numVals = len(dataList)
        # Grab descriptor info which follows data.
        # split on whitespace n times, last split will be descriptor info
        textOnly = re.split(r' +', replyStr, maxsplit = numVals)[-1]
        # if there are multiple descriptors, they will be separated by a ','
        # or whitespace following a '?'
        # ....so split the text further
        keyList = re.split(r',|(?<=\?) ', textOnly)
        # remove leading and trailing whitespace from each key
        keyList = [key.strip() for key in keyList]

        # Make sure we have either 1 key with multiple values (usually one per actuator)
        # or N keys and the same number of values
        if len(keyList) > 1 and len(keyList) != len(dataList):
            self.writeToUsers("w", "UnparsedReply=%s; Text=\"number keys does not match number of values\"" %\
                (quoteStr(replyStr),), cmd=self.userCmdOrNone)
            return None
        return keyList, dataList

    def sendGalilParam(self, key, dataList):
        """Write a Galil parameter (without recording anything)

        @param[in] key  Galil description key for data; a string that probably includes spaces;
            the first word is used to generate the output keyword
        @param[in] dataList  list of values

        In most cases the output keyword will be Galil<firstWord>
        where firstWord is the first word in key with any trailing "x" removed.
        however -RNGx/2 is ignored and RNGx/2 is turned into HalfRNG.
        """
        param = key.split()[0] # in example: just keep -RNGx/2
        if param == '-RNGx/2':
            # skip it
            return
        elif param == 'RNGx/2':
            param = 'HalfRNGx'
            dataList = [int(val) for val in dataList]
        if param.endswith("x"):
            param = param[:-1]
        keyword = 'Galil%s' % (param,)
        outStr = self.formatAsKeyValStr(keyword=keyword, dataList=dataList)
        self.writeToUsers("i", outStr, cmd=self.userCmdOrNone)

    def actOnKey(self, key, dataList, replyStr):
        """Process data associated with one key

        @param[in] key  parsed descriptive string returned by self.parseReply
        @param[in] dataList  list of data associated with key
        @param[in] replyStr  unparsed reply, for error messages
        """
         #line begins with cap letter (or -cap letter)
        if ParamRegEx.match(key):
            # this is a Galil parameter, format it and send it to the user
            self.sendGalilParam(key, dataList)

        elif 'software version' in key:
            # needs a special name so don't use sendGalilParam
            msgStr = 'Galil%s=%s' % ('SoftwareVersion', dataList[0])
            self.writeToUsers("i", msgStr, cmd=self.userCmdOrNone)

        elif DevSpecVersionRegEx.match(key):
            # device-specific software version
            msgStr = '%s=%s' % (('deviceSoftwareVersion', dataList[0]))
            self.writeToUsers("i", msgStr, cmd=self.userCmdOrNone)
            return

        elif TimeEstRegEx.match(key) and not "away" in key: # and ("full step" not in key): # ignore sec to find full step, cuts the timeout short!
            # contains information about estimated execution time
            dataList = numpy.asarray(dataList, dtype=float)
            maxTime = numpy.max(dataList) # get time for longest move
            self.status.maxDuration = maxTime
            self.status.duration.startTimer()
            self.writeState(cmd=self.userCmdOrNone)
            newTimeLim = maxTime + self.MoveExtraTime
            if not self.currDevCmd.isDone:
                log.info("New time limit %0.2f sec for currDevCmd %r" % (newTimeLim, self.currDevCmd))
                self.currDevCmd.setTimeLimit(newTimeLim)

        elif ('commanded position' == key) or ('target position' == key):
            # modelMount must not be updated for actuator error determination
            # and subsequent move commands
            pass

        elif ('actual position' == key) or ('final position' == key):
            # measured position (adjusted)
            # account for encoder --> actuator spatial difference
            self.status.encMount = [int(x) if int(x) != 999999999 else numpy.nan for x in dataList]
            updateStr = self.status._getKeyValStr(["encMount"])
            self.writeToUsers("i", updateStr, cmd=self.userCmdOrNone)
            # DesOrient may be nans
            if not numpy.isfinite(sum(self.status.encMount[0:self.nAct])):
                # encoder positons contain NaN(s)
                # Further computations cannot be done
                self.status.orient = [numpy.nan]*6
                self.status.actMount = [numpy.nan]*self.nAct
            else:
                # initial guess is desOrient, unless nothing is there, in which case start from zero
                initOrient = self.status.desOrient if numpy.isfinite(sum(self.status.desOrient)) else numpy.zeros(6)
                orient = self.mirror.orientFromEncoderMount(self.status.encMount[0:self.nAct], initOrient)
                actMount = self.mirror.actuatorMountFromOrient(orient)
                actMount = numpy.asarray(actMount, dtype=float)
                # add these new values to status
                self.status.orient = numpy.asarray(orient[:], dtype=float)
                self.status.actMount = actMount[:]
            updateStr = self.status._getKeyValStr(["orient", "actMount", "cmdMount"])
            self.writeToUsers("i", updateStr, cmd=self.userCmdOrNone)

        elif key == 'axis homed':
            dataList = [int(num) for num in dataList]
            self.status.axisHomed = dataList
            updateStr = self.status._getKeyValStr(["axisHomed"])
            self.writeToUsers("i", updateStr, cmd=self.userCmdOrNone)

        elif key == 'status word':
            dataList = [int(num) for num in dataList]
            self.status.status = dataList
            updateStr = self.status._getKeyValStr(["status"])
            self.writeToUsers("i", updateStr, cmd=self.userCmdOrNone)

        else:
            # unrecognized key
            dataStr = ", ".join(str(val) for val in dataList)
            msgStr = "unknownReplyKey=%s, %s, %s" % (quoteStr(key), quoteStr(dataStr), quoteStr(replyStr))
            self.writeToUsers("i", msgStr, cmd=self.userCmdOrNone)

    def handleReply(self, replyStr):
        """Handle a line of output from the device. Called whenever the device outputs a new line of data.

        @param[in] replyStr   the reply, minus any terminating \n

        Tasks include:
        - Parse the reply
        - Manage the pending commands
        - Output data to users
        - Parse status to update the model parameters
        - If a command has finished, call the appropriate command callback
        """
        # print("handleReply(replyStr=%r); currDevCmd=%r" % (replyStr, self.currDevCmd))
        log.info("%s read %r, currDevCmd: %r" % (self, replyStr, self.currDevCmd))
        replyStr = replyStr.replace(":", "").strip(' ;\r\n\x01\x03\x18\x00')
        if self.currDevCmd.isDone:
            log.info("Ignoring unsolicited output from Galil: %s " % replyStr)
            return
        if self.currDevCmd.showReplies:
            msgStr = "%sReply=%s" % (self.name, quoteStr(replyStr),)
            self.writeToUsers(msgCode='i', msgStr=msgStr)
        if self.currDevCmd.cmdStr == "ST":
            log.info("ST issued; ignoring Galil reply: %s " % replyStr)
            return
        if self.currDevCmd.state == self.currDevCmd.Cancelling:
            raise log.error("Should not be set to Cancelling: %s"%self.currDevCmd)
            return

        #replyStr = unicode(replyStr, errors='ignore')
        #replyStr = replyStr.encode("ascii", errors = "ignore")

        #replyStr = replyStr.strip(' ;\r\n')
        if replyStr == "":
            # ignore blank replies
            return
        if "?GOPOS" in replyStr:
            # catch on full step error. Report it but don't fail the command
            self.writeToUsers("w", "Text=\"On Full Step Error: %s\"" % (replyStr,), cmd = self.currDevCmd)
            return
        elif replyStr.startswith("?") or ";?" in replyStr:
            # set state to failing, wait for 'OK', then fully fail
            # if cmd is failed instantly, the device could attribute the
            # following 'OK' as a reply for a different command.
            self.currDevCmd.setState(self.currDevCmd.Failing, textMsg=replyStr)
            self.writeToUsers("w", "Text=\"Device Command %s Failing: %s\"" % (self.currDevCmd.cmdStr, replyStr),
                cmd = self.currDevCmd)
            return
        if OKLineRegEx.match(replyStr):
            # command finished
            state = self.currDevCmd.state
            if state == self.currDevCmd.Failing:
                # got the OK, now fail the command
                self.currDevCmd.setState(self.currDevCmd.Failed)
            else:
                self.currDevCmd.setState(self.currDevCmd.Done)
            return
        if CmdEchoRegEx.search(replyStr) or AxisEchoRegEx.search(replyStr) or GalCancelCmd.search(replyStr) \
            or GalResetCmd.search(replyStr):
            # this is just the command echo (including possibly ST or RS) ignore it
            return
        if not StartsWithNumRegEx.match(replyStr):
            # line doesn't begin with a data value, eg 'Finding next full step'
            # show it to the user and return
            self.writeToUsers("i", "UnparsedReply=%s" % (quoteStr(replyStr),), cmd = self.userCmdOrNone)
            return

        # if we made it this far, separate the data from the descriptive text
        parsedLine = self.parseReply(replyStr)
        if not parsedLine:
            self.writeToUsers("w", "UnparsedReply=%s" % (quoteStr(replyStr),), cmd=self.userCmdOrNone)
            return

        keyList = parsedLine[0]
        dataList = parsedLine[1]
        if len(keyList) == 1:
            key = keyList[0]
            self.actOnKey(key=key, dataList=dataList, replyStr=replyStr)
            self.parsedKeyList.append(key)
        else:
            for key, data in itertools.izip(keyList, dataList):
                self.actOnKey(key=key, dataList=[data], replyStr=replyStr)
                self.parsedKeyList.append(key)

    def runCommand(self, userCmd, galilCmdStr, nextDevCmdCall=None, forceKill=False, showReplies=False):
        """Begin executing a device command (or series of device commands) in reponse to a userCmd.

        @param[in] userCmd  a user command, passed from the mirrorCtrl
        @param[in] nextDevCmdCall  None, or callable.  Callable to be executed upon the sucessful completion
                    of the device command
        @param[in] forceKill  bool. Should this command kill any currently executing command
        @param[in] showReplies  show all replies as plain text?

        @throw RuntimeError if a userCommand is currently executing and a forceKill is is not requested.
        """
        log.info("%s.runCommand(userCmd=%r, galilCmdStr=%r, nextDevCmdCall=%r, forceKill=%r)" %
            (self, userCmd, galilCmdStr, nextDevCmdCall, forceKill))

        def queueFunc(userCmd):
            if not self.userCmd.isDone:
                if forceKill:
                    log.info("New userCmd %s killing active userCmd %s" % (userCmd, self.userCmd))
                    self.clearAll() # need dev command to finish before rest of code here is executed
                else:
                    raise RuntimeError("User command collision! %s blocked by currently running %s!" %
                        (userCmd, self.userCmd))
            if userCmd is None:
                userCmd = getNullUserCmd(UserCmd.Running)
            elif userCmd.state == userCmd.Ready:
                userCmd.setState(userCmd.Running)
            self.userCmd = userCmd
            self.userCmd.addCallback(self._userCmdCallback)
            self.startDevCmd(galilCmdStr, nextDevCmdCall, showReplies=showReplies)
        self.userCmdQueue.addCmd(userCmd, queueFunc)
        log.info("%s.runCommand(userCmd=%r, galilCmdStr=%r, cmdQueue: %r" %
            (self, userCmd, galilCmdStr, self.userCmdQueue))

    def startDevCmd(self, galilCmdStr, nextDevCmdCall=None, showReplies=False):
        """
        @param[in] galilCmdStr  string, to be sent directly to the galil.
        @param[in] nextDevCmdCall  Callable to execute when the device command is done.
        @param[in] showReplies  show all replies as plain text?
        """
        # print("%s.startDevCmd(galilCmdStr=%r, nextDevCmdCall=%r)" % (self, galilCmdStr, nextDevCmdCall))
        log.info("%s.startDevCmd(%r, nextDevCmdCall=%s)" % (self, galilCmdStr, nextDevCmdCall))
        if not self.currDevCmd.isDone:
            raise RuntimeError("Device command collision: userCmd=%r, currDevCmd=%r, desired galilCmdStr=%r" % \
                (self.userCmd, self.currDevCmd, galilCmdStr))
        self.currDevCmd = self.cmdClass(galilCmdStr, timeLim = self.DevCmdTimeout, callFunc=self._devCmdCallback,
            dev=self, showReplies=showReplies)
        self.nextDevCmdCall = nextDevCmdCall
        self.parsedKeyList = []
        try:
            if self.conn.isConnected:
                log.info("%s writing %r" % (self, galilCmdStr))
                self.conn.writeLine(galilCmdStr)
                self.currDevCmd.setState(self.currDevCmd.Running)
            else:
                self.currDevCmd.setState(self.currDevCmd.Failed, "Not connected")
        except Exception as e:
            self.currDevCmd.setState(self.currDevCmd.Failed, textMsg=strFromException(e))

        # if the current device command is ST, set it done on a timer
        # (since we cannot rely on a returned "OK" and want time for Galil output to finish)
        if self.currDevCmd.cmdStr == "ST":
            def setSTDone(stCmd):
                if not stCmd.isDone:
                    log.info("ST timer fired, setting ST dev command done")
                    stCmd.setState(stCmd.Done)
                else:
                    log.warn("ST timer fired, but ST dev command already done")

            def cancelStTimer(stCmd):
                if stCmd.isDone and self.stTimer.isActive:
                    log.warn("ST dev command done but stTimer still active; cancelling stTimer")
                    self.stTimer.cancel()

            self.currDevCmd.addCallback(cancelStTimer)

            log.info("beginning ST timer")
            self.stTimer.start(0.2, setSTDone, self.currDevCmd)

    def replaceDevCmd(self, galilCmdStr, nextDevCmdCall=None):
        """Replace the current device command, set the previous one to done. And remove it's callbacks, so it's finished state
        will not effect the currend user command.

        @param[in] galilCmdStr  string, to be sent directly to the galil.
        @param[in] nextDevCmdCall  Callable to execute when the device command is done.
        """
        if not self.currDevCmd.isDone:
            self.currDevCmd._removeAllCallbacks()
            self.currDevCmd.setState(self.currDevCmd.Done)
        self.startDevCmd(galilCmdStr, nextDevCmdCall)

    def writeState(self, cmd=None):
        """Send the state of the galil to users.

        A convienient alias for self.status writeState

        @param[in] cmd  command to use to report state; also if this command is failed
            and state is otherwise normal, then the state is reported as Failed
        """
        self.status.writeState(cmd=cmd)

    def _connCallback(self, conn=None):
        """If the connection closes, fail any current command
        """
        TCPDevice._connCallback(self, conn)
        if not self._ignoreConnCallback:
            if not self.conn.isConnected and not self.currDevCmd.isDone:
                self.currDevCmd.setState(self.currDevCmd.Failed, "Connection closed")

    def _doCallbacks(self, *args, **kwargs):
        self.writeState()
        TCPDevice._doCallbacks(self, *args, **kwargs)

    def _userCmdCallback(self, userCmd):
        """Callback to be added to every user command

        @param[in] userCmd  a user command, passed from the mirrorCtrl
        """
        # print("%s._userCmdCallback(userCmd=%r)" % (self, userCmd))
        if not self._inDevCmdCallback:
            if userCmd.isDone:
                self.clearAll()
            elif userCmd.isFailing:
                # use a timer so cancelling devCmdState sets userCmd state
                Timer(0, self.clearAll)

    def _devCmdCallback(self, devCmd):
        """Device command callback

        @param[in] devCmd  the device command, passed via callback

        startDevCmd always assigns this as the callback, which then calls and clears any user-specified callback.
        """
        # print("%s._devCmdCallback(devCmd=%r); self.userCmd=%r" % (self, devCmd, self.userCmd))
        self._inDevCmdCallback = True
        try:
            if not devCmd.isDone:
                return

            if not devCmd.didFail and self.nextDevCmdCall is not None:
                # succeeded and more code to execute
                nextDevCmdCall, self.nextDevCmdCall = self.nextDevCmdCall, None
                Timer(0, nextDevCmdCall)
                return

            if not self.userCmd.isDone:
                self.userCmd.setState(devCmd.state, textMsg=devCmd.textMsg, hubMsg=devCmd.hubMsg)
            self.clearAll() # dev cmd done one way or the other
        finally:
            self._inDevCmdCallback = False

    def clearAll(self):
        """If a device command is currently running, kill it. Put galilDevice in a state to receive new commands.
        """
        # print("%s.clearAll(); self.currDevCmd=%r; self.userCmd=%r" % (self, self.currDevCmd, self.userCmd))
        self.nextDevCmdCall = None
        if not self.currDevCmd.isDone:
            self.currDevCmd.setState(self.currDevCmd.Cancelled, textMsg="cancelled by GalilDevice.clearAll()")

        self.parsedKeyList = []
        self.status.iter = 0
        self.status.homing = [0]*self.nAct
        self.status.moving = 0
        self.status.maxDuration = 0
        self.status.duration.reset()

    def cmdHome(self, userCmd, axisList):
        """Home the specified actuators

        @param[in] userCmd  a twistedActor UserCmd associated with the home command
        @param[in] axisList  a list of axes to home (e.g. ["A", "B", C"]) or None or () for all axes; case is ignored
         """
        if not axisList:
            axisList = self.validAxisList
        else:
            axisList = [axis.upper() for axis in axisList]
        # compute new value of status.homing (an array of nAct 0s and 1s)
        # and verify that all the requested axes are valid
        newHoming = [0] * self.nAct
        badAxisList = list()
        for axis in axisList:
            ind = self.axisIndexDict.get(axis)
            if ind is None:
                badAxisList.append(axis)
            else:
                newHoming[ind] = 1
        if badAxisList:
            userCmd.setState(userCmd.Failed, textMsg="Invalid axes %s not in %s" % (badAxisList, self.validAxisList))
            return
            #raise CommandError("Invalid axes %s not in %s" % (badAxisList, self.validAxisList))

        cmdStr = self.formatGalilCommand(
            valueList = [doHome if doHome else None for doHome in newHoming],
            cmd = "XQ #HOME",
        )

        def whenRunning(cmd):
            if cmd.state==cmd.Running:
                self.status.homing = newHoming
                self.writeToUsers(">", "Text = \"Homing Actuators: %s\"" % (", ".join(str(v) for v in axisList)), cmd=userCmd)
                updateStr = self.status._getKeyValStr(["homing"])
                self.writeToUsers("i", updateStr, cmd=userCmd)
                self.status.maxDuration = 0
                self.status.duration.startTimer()
                userCmd.addCallback(self.writeState, callNow=True)
        userCmd.addCallback(whenRunning)
        self.runCommand(userCmd, galilCmdStr=cmdStr)


    def cmdMove(self, userCmd, orient):
        """!Accepts an orientation then commands the move.

        @param[in] userCmd  a twistedActor UserCmd object associated with this move command
        @param[in] orient  an orientation.

        Subsequent moves are commanded until an acceptable orientation is reached (within errors).
        Cmd not tied to state of devCmd, because of subsequent moves.
        """
        # enable iteration for mirrors with encoders
        # (user) commanded orient --> mount
        mount, adjOrient = self.mirror.actuatorMountFromOrient(orient, return_adjOrient = True, adjustOrient = True)
        desEncMount = self.mirror.encoderMountFromOrient(adjOrient, adjustOrient = False)
        adjOrient = numpy.asarray(adjOrient, dtype=float)
        mount = numpy.asarray(mount, dtype=float)
        if self.MicrostepsPerStep is not None:
            roundedMount = numpy.round(mount/self.MicrostepsPerStep)*self.MicrostepsPerStep
            log.info("Rounding mount units to nearest %i.  %s --> %s" % 
                (self.MicrostepsPerStep, str(mount), str(roundedMount)))
            mount = roundedMount
        # check limits of travel
        for mt, link in itertools.izip(mount, self.mirror.actuatorList):
            if not (link.minMount <= mt <= link.maxMount):
                userCmd.setState(userCmd.Failed, "Commanded orientation %s violates mount limits" % str(orient))
                return

        # apply the current offset (doing this for small moves avoids unwanted mirror motion
        # for tiny corrections; doing it for large moves doesn't seem to hurt and simplifies the code).
        #self.writeToUsers("i", "Text=\"Automatically applying previous offset to mirror move.\"", cmd=userCmd)
        statusStr = self.status._getKeyValStr(["netMountOffset"])
        self.writeToUsers('i', statusStr, cmd=userCmd)

        # format Galil command
        cmdMoveStr = self.formatGalilCommand(valueList=mount+ numpy.asarray(self.status.netMountOffset, dtype=float), cmd="XQ #MOVE")
        def whenRunning(cmd):
            if cmd.state == cmd.Running:
                self.status.moving = 1.
                self.status.modelMount = copy.deepcopy(mount) # this will not change upon iteration
                self.status.cmdMount = copy.deepcopy(mount) + numpy.asarray(self.status.netMountOffset, dtype=float) # this will change upon iteration
                self.status.desOrient = adjOrient[:] # initial guess for fitter
                self.status.desEncMount = desEncMount
                self.status.iter = 1
                self.status.desOrientAge.startTimer()
                self.status.maxDuration = 0
                self.status.duration.startTimer()
                userCmd.addCallback(self.writeState, callNow=True)
                statusStr = self.status._getKeyValStr(["desOrient", "cmdMount", "desOrientAge", "desEncMount", "modelMount", "maxIter"])
                self.writeToUsers('i', statusStr, cmd=userCmd)
        userCmd.addCallback(whenRunning)
        self.runCommand(userCmd, galilCmdStr=cmdMoveStr, nextDevCmdCall=self._moveIter)

    def _stopThenStatus(self):
        def runXQStatus():
            self.startDevCmd("XQ#STATUS", nextDevCmdCall=None)
        self.startDevCmd("XQ#STOP", nextDevCmdCall=runXQStatus)

    def cmdReset(self, userCmd):
        """Reset the Galil to its power-on state. All axes will have to be re-homed. Stop is gentler!

        @param[in] userCmd  a twistedActor UserCmd

        Send 'RS' to the Galil, causing it to reset to power-up state.  Note sending RS will produce an OK.
        """

        self.runCommand(userCmd, galilCmdStr="RS", nextDevCmdCall=self._stopThenStatus, forceKill=True)

    def cmdStop(self, userCmd, getStatus=False):
        """Stop the Galil.

        @param[in] userCmd  a twistedActor UserCmd

        note: getStatus is ignored (status is now always output), arg is left in for fear of braking
        outside code.

        Strategy for this method:
        1. send ST to galil, wait for 0.2 seconds. During this time all galil replies are ignored
        2. send XQ#STOP, wait for ok
        3. send XQ#STATUS, wait for ok
        4. set userCmd to Done.
        """
        if not hasattr(userCmd, "cmdVerb"):
            userCmd.cmdVerb = "stop" # cmdVerb used by queue

        # code in startDevCmd will realize the "ST" and automatically set up a timer
        # for setting the command done.
        self.runCommand(userCmd, galilCmdStr="ST", nextDevCmdCall=self._stopThenStatus, forceKill=True)

    def cmdCachedStatus(self, userCmd):
        """Return a cached status, don't ask the galil for a fresh one

        @param[in] userCmd  a twistedActor UserCmd
        """
        self.writeToUsers("w", "Text=\"Galil is busy executing: %s, showing cached status\"" % self.currDevCmd.cmdStr, cmd = userCmd)
        statusStr = self.status._getKeyValStr([
            "orient",
            "desOrient",
            "desOrientAge",
            "actMount",
            "cmdMount",
            "desEncMount",
            "modelMount",
            "maxIter",
            "homing",
            "axisHomed",
        ])
        self.writeToUsers("i", statusStr, cmd=userCmd)
        self.writeState(cmd=userCmd)
        userCmd.setState(userCmd.Done)

    def cmdStatus(self, userCmd):
        """Return the Galil status to the user.

        @param[in] userCmd  a twistedActor UserCmd

        If the Galil is busy then returns cached data.
        """
        if self.userCmdQueue.currExeCmd.cmd.isDone:
            self.runCommand(userCmd, galilCmdStr="XQ#STATUS", nextDevCmdCall=self._statusCallback)
        else:
            self.cmdCachedStatus(userCmd)

    def cmdParams(self, userCmd):
        """Show Galil parameters

        @param[in] userCmd  a twistedActor UserCmd
        """
        self.runCommand(userCmd, galilCmdStr="XQ#SHOWPAR")


    def _moveIter(self):
        """A move device command ended; decide whether further move iterations are required and act accordingly.
        """
        if self.userCmd.isDone or self.userCmd.isFailing:
            log.info("_moveIter early return because self.userCmd.isDone!")
            return
        # check if we got all expected information from Galil...
        if not ('max sec for move' in self.parsedKeyList):
            self.writeToUsers("w", "Text=\"Move time estimates were not received from move\"", cmd=self.userCmdOrNone)
        if not('target position' in self.parsedKeyList):
            self.writeToUsers("w", "Text=\"Target actuator positions not received from move\"", cmd=self.userCmdOrNone)
        if not('final position' in self.parsedKeyList):
            # final actuator positions are needed for subsequent moves...better fail the cmd
            if not self.currDevCmd.isDone:
                self.currDevCmd.setState(self.currDevCmd.Failed, textMsg="Final actuator positions not received from move")
            return

        actErr = [cmd - act for cmd, act in itertools.izip(self.status.modelMount[0:self.nAct], self.status.actMount[0:self.nAct])]
        self.status.mountErr = actErr[:]
        statusStr = self.status._getKeyValStr(["mountErr"])
        self.writeToUsers("i", statusStr, cmd=self.userCmdOrNone)
        # error too large to correct?
        # mirror may not h
        if hasattr(self.mirror, "maxCorrList") and numpy.any(numpy.abs(actErr) > self.mirror.maxCorrList):
            errMsg = "%s error too large to correct: devCmd=%r, userCmd=%r" % \
                (self.mirror.name, self.currDevCmd, self.userCmdOrNone)
            # self.writeToUsers("w", "Text=\""+errMsg+"\"", cmd=self.userCmd)
            log.error(errMsg)
            self.userCmd.setState(self.userCmd.Failed, errMsg)
            # allow move to end, so correct state info is shown after this event

        # perform another iteration?
        elif (self.status.iter < self.status.maxIter) and numpy.any(numpy.abs(actErr) > self.mirror.minCorrList):
            newCmdActPos = [err*self.CorrectionStrength + prevMount
                for err, prevMount in itertools.izip(actErr, self.status.cmdMount)]
            self.status.cmdMount = newCmdActPos
            # record the current offset which is total descrepancy between first commanded (naive) mount position
            # and lastly commanded (iterated/converged) mount position
            self.status.netMountOffset = [cmdLast - cmdFirst for cmdFirst, cmdLast in
                itertools.izip(self.status.modelMount[0:self.nAct], self.status.cmdMount[0:self.nAct])]
            self.status.mountOrient = numpy.asarray(self.mirror.orientFromActuatorMount(newCmdActPos))
            # clear or update the relevant slots before beginning a new device cmd
            self.parsedKeyList = []
            self.status.iter += 1
            self.status.duration.reset() # new timer for new move
            self.userCmd.setTimeLimit(5)
            statusStr = self.status._getKeyValStr(["modelMount", "cmdMount", "mountOrient", "netMountOffset"])
            self.writeToUsers("i", statusStr, cmd=self.userCmdOrNone)
            # convert from numpy to simple list for command formatting
            mount = [x for x in newCmdActPos]
            cmdMoveStr = self.formatGalilCommand(valueList=mount, cmd="XQ #MOVE")
            self.status.maxDuration = 0
            self.status.duration.startTimer()
            self.writeState(cmd=self.userCmdOrNone)
            # self.writeToUsers("i", self.status.currentStatus(), cmd=self.userCmdOrNone)
            self.replaceDevCmd(cmdMoveStr, nextDevCmdCall=self._moveIter)
            return
        self._moveEnd()

    def _moveEnd(self, *args):
        """ Explicitly call dev cmd callback, to set user command state to done
        """
        self._devCmdCallback(self.currDevCmd) # will call clear all
        self.writeState(cmd=self.userCmdOrNone)

    def _statusCallback(self):
        """Callback for status command.
        """
        if not ('commanded position' in self.parsedKeyList):
            self.writeToUsers("w", "Text=\"Desired actuator positions not received\"", cmd=self.userCmdOrNone)
        if not ('actual position' in self.parsedKeyList):
            self.writeToUsers("w", "Text=\"Actual actuator positions not received\"", cmd=self.userCmdOrNone)
        if not ('status word' in self.parsedKeyList):
            self.writeToUsers("w", "Text=\"Status word not received\"", cmd=self.userCmdOrNone)
        if not ('axis homed' in self.parsedKeyList):
            self.writeToUsers("w", "Text=\"Homed axis info not received\"", cmd=self.userCmdOrNone)

        # grab cached info that wasn't already sent to the user
        statusStr = self.status._getKeyValStr([
            "maxIter",
            "desOrient",
            "desOrientAge",
            "desEncMount",
            "homing",
        ])
        self.writeToUsers("i", statusStr, cmd=self.userCmdOrNone)
        self.writeState(cmd=self.userCmdOrNone)
        self._devCmdCallback(self.currDevCmd)

    def formatGalilCommand(self, valueList, cmd, axisPrefix="", valFmt="%0.f", nAxes=None):
        """Format a Galil command.

        Inputs:
        @param[in] valueList  a list of values
        @param[in] cmd  the command (e.g. "XQ #MOVE")
        @param[in] axisPrefix  a string prefixing each axis
        @param[in] valFmt  value format
        @param[in] nAxes  number of axes in command; if None use all axes

        Values that are None are replaced with MAXINT
        If len(valueList) < number of actuators, the extra axes are also set to MAXINT
        """
        valueList = list(valueList) # incase of numpy array
        if nAxes is None:
            nAxes = self.nAct
        elif nAxes > self.nAct:
            raise RuntimeError("nAxes too big (%d > %d)" % (nAxes, self.nAct))
        if len(valueList) > nAxes:
            raise RuntimeError("Too many values (%d > %d)" % (len(valueList), nAxes))

        def formatValue(val):
            if val is None:
                return "MAXINT"
            else:
                return valFmt % (val,)

        # append None for missing values at end
        fullValueList = valueList + [None]*(nAxes - len(valueList))

        argList = ["%s%s=%s" % (axisPrefix, self.validAxisList[ind], formatValue(val)) for ind, val in enumerate(fullValueList)]

        return "%s; %s" % ("; ".join(argList), cmd)


class GalilDevice25Sec(GalilDevice):
    """A Galil Device controller that is specific to the 2.5m Secondary mirror

    note: add in piezo corrections for move, LCSTOP should be set to 1 to disable
    piezo corrections inside the Galil
    """
    def __init__(self,
        mirror,
        host,
        port,
        maxIter=5,
        callFunc=None,
    ):
        """Construct a GalilDevice25Sec

        @param[in] mirror  an instance of mirrorCtrl.MirrorBase
        @param[in] host  host address of Galil controller
        @param[in] port  port of Galil controller
        @param[in] maxIter  the maximum number of iterations to refine the mirror position
        @param[in] callFunc  function to call when state of device changes;
            it receives one argument: this device.
            Note that callFunc is NOT called when the connection state changes;
            register a callback with "conn" for that.
        @param[in] name  name of device; if None then use mirror.name
        """
        GalilDevice.__init__(self,
            mirror = mirror,
            host = host,
            port = port,
            maxIter = maxIter,
            callFunc = callFunc,
        )
        ## this mirror has extra status entries
        self.status.castDict["piezoStatus"] = int
        self.status.castDict["piezoCorr"] = mountCast
        self.status.piezoStatus = numpy.nan
        self.status.piezoCorr = [numpy.nan]*3

    def actOnKey(self, key, dataList, replyStr):
        """An overwritten version from the base class to incorporate 2.5m Specific Keywords.
        Takes a key parsed from self.parseReply, and chooses what to do with the data

        @param[in] key  parsed descriptive string returned by self.parseReply
        @param[in] dataList  list of data associated with key
        @param[in] replyStr  unparsed reply, for error messages
        """
        # look for piezo-specific parameters

#         You get this along with an XQ#SHOWPAR:
#         Check and try to parse these first as piezo keys which will only be
#         present in the piezo-specific actorkeys keyword dictionary.
#
#          01.00 version of M2-specific additions
#         -00001676.4874,  00001676.4874 min, max piezo position (microsteps)
#          00002705 number of steps of piezo position
#          00000001.2400 resolution (microsteps/piezo ctrl bit)


        if key == 'min':
            msgStr = '%s=%s' % (('piezoMinPos', dataList[0]))
            self.writeToUsers("i", msgStr, cmd=self.userCmdOrNone)
            return
        elif key == 'max piezo position (microsteps)':
            msgStr = '%s=%s' % (('piezoMaxPos', dataList[0]))
            self.writeToUsers("i", msgStr, cmd=self.userCmdOrNone)
            return
        elif key == 'number of steps of piezo position':
            msgStr = '%s=%s' % (('piezoNSteps', dataList[0]))
            self.writeToUsers("i", msgStr, cmd=self.userCmdOrNone)
            return
        elif key == 'resolution (microsteps/piezo ctrl bit)':
            msgStr = '%s=%s' % (('piezoResolution', dataList[0]))
            self.writeToUsers("i", msgStr, cmd=self.userCmdOrNone)
            return
        # look for piezo-specific status
        elif key == 'piezo corrections (microsteps)':
            self.status.piezoCorr = [float(num) for num in dataList]
            outStr = "; ".join((
                self.status._getKeyValStr(["piezoCorr"]),
                self.formatAsKeyValStr("piezoStatusWord", dataList),
            ))
            self.writeToUsers("i", outStr, cmd=self.userCmdOrNone)
            return
        elif key == 'piezo status word':
            self.status.piezoStatus = int(dataList[0])
            updateStr = self.status._getKeyValStr(["piezoStatus"])
            self.writeToUsers("i", updateStr, cmd=self.userCmdOrNone)
            return
        else:
            # not piezo-related, try classical approach
            GalilDevice.actOnKey(self, key=key, dataList=dataList, replyStr=replyStr)


    def movePiezos(self):
        """Move piezo actuators to attempt to correct residual error

        Only axes A-C have piezo actuators.
        """
        actErr = self.status.modelMount[:3] - self.status.actMount[:3] # round?
        prefix = 'LDESPOS'
        axes = ['A', 'B', 'C']
        argList = ["%s%s=%s" % (prefix, axes[ind], int(round(val))) for ind, val in enumerate(actErr)]
        cmdStr = "%s; %s" % ("; ".join(argList), "XQ #LMOVE")
        #cmdStr = self.formatGalilCommand(actErr, "XQ #LMOVE", axisPrefix="LDESPOS", nAxes=3)
        self.replaceDevCmd(cmdStr, nextDevCmdCall=self._piezoMoveCallback)
        # update timeout
        if not self.currDevCmd.isDone:
            # note still getting timeout
            newTimeLim = 4
            log.info("New time limit %0.2f sec for currDevCmd %r for piezo move" % (newTimeLim, self.currDevCmd))
            self.currDevCmd.setTimeLimit(newTimeLim)

    def _moveEnd(self, *args):
        """Overwritten from base class, to allow for a piezo move command after all the
        coarse moves have been finished.

        @param[in] *args: passed automatically due to twistedActor callback framework
        """
        # GalilDevice._moveEnd(self, *args) # to ditch piezo moves
        self.movePiezos()

    def _piezoMoveCallback(self, devCmd=None):
        """Called when the piezos are finished moving

        @param[in] devCmd  passed via callback
        """
        if not self.currDevCmd.isDone:
            return

        if not('commanded position' in self.parsedKeyList):
            self.writeToUsers("w", "Text=\"Commanded actuator positions not received from piezo move\"", cmd=self.userCmdOrNone)
        if not('actual position' in self.parsedKeyList):
            self.writeToUsers("w", "Text=\"Actual actuator positions not received from piezo move\"", cmd=self.userCmdOrNone)
        if not('status word' in self.parsedKeyList):
            self.writeToUsers("w", "Text=\"Status word not received from piezo move\"", cmd=self.userCmdOrNone)
        if not('piezo status word' in self.parsedKeyList):
            self.writeToUsers("w", "Text=\"Piezo status word not received from piezo move\"", cmd=self.userCmdOrNone)
        if not('piezo corrections (microsteps)' in self.parsedKeyList):
            self.writeToUsers("w", "Text=\"Piezo corrections not received from piezo move\"", cmd=self.userCmdOrNone)
        if self.currDevCmd.didFail:
            pass
            # self.userCmd should have been automatically failed
            # self.currDevCmd.setState(self.currDevCmd.Failed, "Piezo correction failed: %s" % (self.currDevCmd._textMsg,))
        else:
            self._devCmdCallback(self.currDevCmd) # will set self.userCmd to done
            self.writeState(cmd=self.userCmdOrNone)

class GalilDevice25Prim(GalilDevice):
    """!SDSS primary mirror device

    This specialization works around a design issue in the SDSS primary mirror: the axial actuator resolution
    is too coarse. Thus when commanding a pure piston move (no commanded change in tilt or translation)
    it is crucial to move the axial actuators by the same amount (in full steps) to avoid introducing
    an unwanted change in tilt.
    """
    MicrostepsPerStep = 50

    def _orientChanged(self, orient):
        """!Determine if the orientation in any axis has changed
        @param[in] orient  an orientation, numpy array.
        @return 5 element array of booleans, representing if orient has changed in any axis
        """
        orientChanged = []
        for ind in range(5):
            # don't compare rotation value
            newValue = orient[ind]
            oldValue = self.status.desOrient[ind]
            if oldValue != oldValue:
                orientChanged.append(True)
            else:
                orientChanged.append(abs(oldValue-newValue)>1e-7)
        return numpy.asarray(orientChanged)

    def isPistonOnly(self, orient):
<<<<<<< HEAD
        """!Determine whether or not the orietation describes a piston only move. Pistion must change for this
        to return true (might wanna check for eg isSameOrientation first)
=======
        """!Return True if the move only requests a change in piston (if that)

        When a move does not change tilt or translation then all axial actuators must be moved
        by the same amount (rounded to the nearest full step) to avoid introducing unwanted tilts
        in the primary axis.
>>>>>>> 5bc0a35b

        @param[in] orient  an orientation, numpy array.
        @return bool
        """
<<<<<<< HEAD
        orientChanged = self._orientChanged(orient)
        return orientChanged[0]==True and numpy.all(orientChanged[1:]==False)

    def isSameOrientation(self, orient):
        """!Determine whether or not the orientation is identical to the current orientation

        @param[in] orient
        @return bool
        """
        orientChanged = self._orientChanged(orient)
        return numpy.all(orientChanged==False)
=======
        # note: desOrient[i] being Nan (as happens at startup) results in orientUnchanged[i] False, as desired
        orientUnchanged = numpy.abs(numpy.asarray(orient[1:5]) - numpy.asarray(self.status.desOrient[1:5])) < 1e-7
        return numpy.all(orientUnchanged)
>>>>>>> 5bc0a35b

    def cmdMove(self, userCmd, orient):
        """!Move the mirror to the specified orientation

        @param[in] userCmd  a twistedActor UserCmd object associated with this move command
        @param[in] orient  an orientation, numpy array.

        Subsequent moves are commanded until an acceptable orientation is reached (within errors).
        Cmd not tied to state of devCmd, because of subsequent moves.
        """
        # note orientations are adjusted by the base class cmdMove routine
        # however the sdss primary has 6 degrees of freedom so adjusted
        # should always be equal to commanded
        if self.isSameOrientation(orient):
            # do nothing, set command done, we're already here
            log.info("Received same orientation, doing nothing!: Previous orient: %s, Commanded Orient: %s"%(self.status.desOrient, orient))
            userCmd.setState(userCmd.Done, textMsg="no change in orientation, setting done without commanding motion")
        elif self.isPistonOnly(orient):
            # command A,B,C actuators equally, find the closest multiple of microstep/step
            # note adjusted orient should be equal to input orient, because we have 6 degrees of freedome here.
            mount, adjOrient = self.mirror.actuatorMountFromOrient(orient, return_adjOrient = True, adjustOrient = True)
            desEncMount = self.mirror.encoderMountFromOrient(adjOrient, adjustOrient = False)
            if numpy.any(numpy.abs(adjOrient[:5]-orient[:5])>1e-7):
                log.warn("(%r) Adjusted and commanded orietations not equal!"%self)
                log.warn("(%r) Adjusted: [%s]  Commanded: [%s]" %
                    (self, ",".join(["%.2f" % (o,) for o in adjOrient]), ",".join(["%.2f " % (o,) for o in orient])))
            # determine mount offset from current position for A,B,C actuators
            # model mount is used because cmdMount includes a global offset which we dont care about
            # this move will end up being an offset anyways
            mountAvgDiffABC = numpy.mean(mount[:3] - self.status.modelMount[:3])
            # round to nearest MicrostepsPerStep
            pistonOffset = numpy.round(mountAvgDiffABC/self.MicrostepsPerStep)*self.MicrostepsPerStep
            log.info("Pure piston offset: %i steps, offsetting A,B,C equally" % (pistonOffset,))
            cmdOffsetStr = self.formatGalilCommand(valueList=[pistonOffset]*3, cmd="XQ #MOVEREL", nAxes=3)

            # check limits here?  for offset?

            def whenRunning(cmd):
                if cmd.state == cmd.Running:
                    self.status.moving = 1.
                    # append the offset to model mount
                    for ii in range(3):
                        self.status.modelMount[ii] += pistonOffset
                    # how to deal with commanded mounts when offsetting?, like this?
<<<<<<< HEAD
                    self.status.cmdMount = copy.deepcopy(self.status.modelMount) + numpy.asarray(self.status.netMountOffset, dtype=float) # this will change upon iteration
=======
                    self.status.cmdMount = self.status.modelMount[:] + \
                        numpy.asarray(self.status.netMountOffset, dtype=float) # this will change upon iteration
>>>>>>> 5bc0a35b
                    self.status.desOrient = adjOrient[:] # initial guess for fitter
                    self.status.desEncMount = desEncMount
                    self.status.iter = 1
                    self.status.desOrientAge.startTimer()
                    self.status.maxDuration = 0
                    self.status.duration.startTimer()
                    userCmd.addCallback(self.writeState, callNow=True)
                    statusStr = self.status._getKeyValStr(
                        ["desOrient", "cmdMount", "desOrientAge", "desEncMount", "modelMount", "maxIter"])
                    self.writeToUsers('i', statusStr, cmd=userCmd)
            userCmd.addCallback(whenRunning)
            self.runCommand(userCmd, galilCmdStr=cmdOffsetStr, nextDevCmdCall=self._moveEnd)
        else:
            log.info("Multi-axis offset: Previous orient: %s, Commanded Orient: %s" %
                (self.status.desOrient, orient))
            GalilDevice.cmdMove(self, userCmd, orient)

<|MERGE_RESOLUTION|>--- conflicted
+++ resolved
@@ -1284,54 +1284,19 @@
     """
     MicrostepsPerStep = 50
 
-    def _orientChanged(self, orient):
-        """!Determine if the orientation in any axis has changed
-        @param[in] orient  an orientation, numpy array.
-        @return 5 element array of booleans, representing if orient has changed in any axis
-        """
-        orientChanged = []
-        for ind in range(5):
-            # don't compare rotation value
-            newValue = orient[ind]
-            oldValue = self.status.desOrient[ind]
-            if oldValue != oldValue:
-                orientChanged.append(True)
-            else:
-                orientChanged.append(abs(oldValue-newValue)>1e-7)
-        return numpy.asarray(orientChanged)
-
     def isPistonOnly(self, orient):
-<<<<<<< HEAD
-        """!Determine whether or not the orietation describes a piston only move. Pistion must change for this
-        to return true (might wanna check for eg isSameOrientation first)
-=======
         """!Return True if the move only requests a change in piston (if that)
 
         When a move does not change tilt or translation then all axial actuators must be moved
         by the same amount (rounded to the nearest full step) to avoid introducing unwanted tilts
         in the primary axis.
->>>>>>> 5bc0a35b
 
         @param[in] orient  an orientation, numpy array.
         @return bool
         """
-<<<<<<< HEAD
-        orientChanged = self._orientChanged(orient)
-        return orientChanged[0]==True and numpy.all(orientChanged[1:]==False)
-
-    def isSameOrientation(self, orient):
-        """!Determine whether or not the orientation is identical to the current orientation
-
-        @param[in] orient
-        @return bool
-        """
-        orientChanged = self._orientChanged(orient)
-        return numpy.all(orientChanged==False)
-=======
         # note: desOrient[i] being Nan (as happens at startup) results in orientUnchanged[i] False, as desired
         orientUnchanged = numpy.abs(numpy.asarray(orient[1:5]) - numpy.asarray(self.status.desOrient[1:5])) < 1e-7
         return numpy.all(orientUnchanged)
->>>>>>> 5bc0a35b
 
     def cmdMove(self, userCmd, orient):
         """!Move the mirror to the specified orientation
@@ -1345,11 +1310,7 @@
         # note orientations are adjusted by the base class cmdMove routine
         # however the sdss primary has 6 degrees of freedom so adjusted
         # should always be equal to commanded
-        if self.isSameOrientation(orient):
-            # do nothing, set command done, we're already here
-            log.info("Received same orientation, doing nothing!: Previous orient: %s, Commanded Orient: %s"%(self.status.desOrient, orient))
-            userCmd.setState(userCmd.Done, textMsg="no change in orientation, setting done without commanding motion")
-        elif self.isPistonOnly(orient):
+        if self.isPistonOnly(orient):
             # command A,B,C actuators equally, find the closest multiple of microstep/step
             # note adjusted orient should be equal to input orient, because we have 6 degrees of freedome here.
             mount, adjOrient = self.mirror.actuatorMountFromOrient(orient, return_adjOrient = True, adjustOrient = True)
@@ -1376,12 +1337,8 @@
                     for ii in range(3):
                         self.status.modelMount[ii] += pistonOffset
                     # how to deal with commanded mounts when offsetting?, like this?
-<<<<<<< HEAD
-                    self.status.cmdMount = copy.deepcopy(self.status.modelMount) + numpy.asarray(self.status.netMountOffset, dtype=float) # this will change upon iteration
-=======
                     self.status.cmdMount = self.status.modelMount[:] + \
                         numpy.asarray(self.status.netMountOffset, dtype=float) # this will change upon iteration
->>>>>>> 5bc0a35b
                     self.status.desOrient = adjOrient[:] # initial guess for fitter
                     self.status.desEncMount = desEncMount
                     self.status.iter = 1
