from __future__ import division, absolute_import
"""Galil Device.

This talks to a Galil motor controller, which commands actuators to move the mirror and
reads from encoders to determine mirror position.

There is lots of info at:
http://www.apo.nmsu.edu/Telescopes/HardwareControllers/GalilMirrorControllers.html#InterfaceReplies

To Do:
- ConstRMS keyword - how close the mirror can get to commanded orientation?
- switch to pyparsing for galil replies?

Notes:
Update Galil Code Constants:
2.5m secondary, turn off piezo corrections, we handle them here now
All mirrors w/ encoders, disable subsequent moves, we handle them here now
"""
import time
import itertools
import re

import numpy
from RO.StringUtil import quoteStr, strFromException
from RO.SeqUtil import asSequence
from RO.Comm.TwistedTimer import Timer
from twistedActor import TCPDevice, UserCmd, writeToLog

from .const import convOrient2UMArcsec, MMPerMicron, RadPerArcSec

__all__ = ["GalilDevice", "GalilDevice25Sec"]

## a blank userCmd that is already set as done
def getNullUserCmd(state):
    nullUserCmd = UserCmd(userID=0, cmdStr="Null UserCmd")
    nullUserCmd.setState(state)
    return nullUserCmd

## Stop command for direct galil communication
GalCancelCmd = re.compile('^ST$', re.IGNORECASE)
## Reset command for direct galil communication
GalResetCmd = re.compile('^RS$', re.IGNORECASE)
## RegEx stuff up here to keep these from being needlessly re-compiled...
StartsWithNumRegEx = re.compile(r'^-?[0-9]')
## find numbers not preceeded by a '/' or a letter and not followed by a letter
GetDataRegEx = re.compile(r'(?<!/|[A-Za-z])[0-9-.]+(?![A-Za-z])')
## params are uppercase
ParamRegEx = re.compile(r'^-?[A-Z]')
## Time estimate regex
TimeEstRegEx = re.compile(r'^sec +to|^max +sec|^time +for')
## Match an 'OK' line
OKLineRegEx = re.compile(r'^OK$', re.IGNORECASE)
## Version regex
DevSpecVersionRegEx = re.compile(r"version of .+ additions", re.IGNORECASE)
## Matches the returning command echo
CmdEchoRegEx = re.compile(r'xq *#[a-z]+$', re.IGNORECASE)
## Matches the echo returning from commanded axes
AxisEchoRegEx = re.compile(r'[A-Z]=-?(\d+)', re.IGNORECASE)



################## KEYWORD CAST DEFINITIONS ##################################
def floatCast(number):
    """Cast a float into a string

        @param[in] float: a float
        @return a string
    """
    return "%.2f" % number

def mountCast(mount):
    """ Cast a mount array into a string.
        @param[in] mount: Array of mount values
        @return a string
    """
    return ",".join([floatCast(x) for x in mount])

def orientCast(orient):
    """ Cast an orientation array into a string.
        @param[in] orientation: numpy array of orientation values in mm and radians
        @return a string of orientation (in user friendly units, um and arcsec)
    """
    return ",".join([floatCast(x) for x in convOrient2UMArcsec(orient)])

def strArrayCast(strArray):
    """Turn an array of strings into a single string, comma separated.
    @param[in] strArray: an array of strings
    @return a string
    """
    return ",".join([str(x) for x in strArray])

def intOrNan(anInt):
    """Return an string int or "nan"
    @param[in] anInt: either an integer or a nan
    @return a string
    """
    try:
        return str(int(anInt))
    except ValueError:
        return "nan"

def statusCast(status):
    """Return a
    @param[in] status: an array of status bits
    @ return a string, status concatenated into string of comma separated values which are possibly nans
    """
    statusStr = []
    for element in status:
        statusStr.append(intOrNan(element))
    return ",".join(statusStr)
###########################################################################

class GalilTimer(object):
    """Measure elapsed time
    """
    def __init__(self):
        """Construct a GalilTimer in the reset state
        """
        self.reset()

    def reset(self):
        """Reset (halt) timer; getTime will return nan until startTimer called
        """
        self.initTime = numpy.nan

    def startTimer(self):
        """Start the timer
        """
        self.initTime = time.time()

    def getTime(self):
        """Return elapsed time since last call to startTimer

        Return nan if startTimer not called since construction or last reset.
        """
        return "%.2f"%(time.time() - self.initTime)


class GalilStatus(object):
    """A container for holding the status of the Galil """
    def __init__(self, device):
        """Construct a GalilStatus

        @param[in] device: mirror device
        """
        self.mirror = device.mirror
        ## number of actuators
        self.nAct = len(self.mirror.actuatorList)

        # all the Status keyword/value pairs we will cache, and their initial values
        self.maxDuration = numpy.nan
        self.duration = GalilTimer()
        ## actuator mount determined from a measured orientation
        self.actMount = numpy.asarray([numpy.nan]*self.nAct) # get rid of?
        ## encoder mount reported from the galil
        self.encMount = numpy.asarray([numpy.nan]*self.nAct)
        ## the user commanded mount position
        self.cmdMount = numpy.asarray([numpy.nan]*self.nAct)
        ## subsequent commanded mount positions determined during iterations
        self.cmdMountIter = numpy.asarray([numpy.nan]*self.nAct)
        ## offset applied to a previously commanded mount, a new mountErr is determined each iteration
        self.mountErr = numpy.asarray([0.]*self.nAct)
        ## last computed total offset between the first commanded mount position and the last commanded mount position after iteration
        self.mountOffset = numpy.asarray([0.]*self.nAct)
        ## measured orientation (based on encoder lengths)
        self.orient = numpy.asarray([numpy.nan]*6) # get rid of?
        ## orientation based on commanded actuator positions
        self.mountOrient = numpy.asarray([numpy.nan]*6)
        ## desired orientation, user specified, but adjusted for induced motions due to fixed links.
        self.desOrient = numpy.asarray([numpy.nan]*6)
        ## age of desired orientation
        self.desOrientAge = GalilTimer()
        ## current move iteration
        self.iter = numpy.nan
        ## max number allowed for move iterations
        self.maxIter = device.MaxIter if self.mirror.hasEncoders else 1
        ## status bits
        self.status = numpy.asarray([numpy.nan]*self.nAct)
        ## acutators which are currently homing
        self.homing = numpy.asarray(["?"]*self.nAct)
        ## actuators which are currently homed
        self.axisHomed = numpy.asarray(["?"]*self.nAct)
        ## dictionary containing casting strageties to output current gailil status/state info
        self.castDict = {
            "nAct": int,
            "maxDuration": floatCast,
            "duration": self.duration.getTime,
            "actMount": mountCast,
            "encMount": mountCast,
            "cmdMount": mountCast,
            "cmdMountIter": mountCast,
            "mountErr": mountCast,
            "mountOffset": mountCast,
            "orient": orientCast,
            "desOrient": orientCast,
            "mountOrient": orientCast,
            "desOrientAge": self.desOrientAge.getTime,
            "iter": intOrNan,
            "maxIter": intOrNan,
            "status": statusCast,
            "homing": strArrayCast,
            "axisHomed": strArrayCast,
        }


    def _getKeyValStr(self, keywords):
        """Package and return current keyword value info in status cache

        @param[in] keywords: a list of keywords for which you wish to return a formatted string.

        @return statusStr: string in the correct keword value format to be sent to users
        """
        strList = []
        for keyword in keywords:
            if keyword in ['duration', 'desOrientAge']:
                strVal = self.castDict[keyword]()
            else:
                val = getattr(self, keyword)
                strVal = self.castDict[keyword](val)
            strList.append("%s=%s" % (keyword, strVal))
        return "; ".join(strList)


class GalilDevice(TCPDevice):
    """The Galil Device Object

    To do: enforce devCmd time limits.
    Do that locally or have DeviceCommand do it???
    The trick for the latter is knowing when to start the timer,
    but doing so when the command begins is probably sufficient,
    or when the state is Running.
    """
    ## one second to wait after sending an st
    STWaitTime = 1.
    ## wait two seconds after sending an rs
    RSWaitTime = 2.
    ## initial timeout to use for every device command
    ## the following are thresholds (large moves) beyond which automatic (previously computed)
    ## move offsets should not be used
    DevCmdTimeout = 2.
    ## A big piston , indicating a local saved offset should not be applied
    LargePiston = 500. * MMPerMicron
    ## A big translation, indicating a local saved offset should not be applied
    LargeTranslation = 100. * MMPerMicron
    ## A big tilt, indicating a local saved offset should not be applied
    LargeTilt = 10. * RadPerArcSec
    ## scale the determined move offset correction by this much, eg go only 90%
    CorrectionStrength = 0.9
    def __init__(self, mirror, host, port, maxIter=5, callFunc=None, name=None):
        """Construct a GalilDevice

        @param[in] mirror: an instance of mirrorCtrl.MirrorBase
        @param[in] host: host address of Galil controller
        @param[in] port: port of Galil controller
        @param[in] maxIter: the maximum number of iterations to refine the mirror position
        @param[in] callFunc: function to call when state of device changes;
            it receives one argument: this device.
            Note that callFunc is NOT called when the connection state changes;
            register a callback with "conn" for that.
        @param[in] name: name of device; if None then use mirror.name
        """
        self.MaxIter = maxIter
        self.mirror = mirror
        TCPDevice.__init__(self,
<<<<<<< HEAD
            name = self.mirror.name,
=======
            name = name if name else mirror.name,
>>>>>>> d6fe8413
            host = host,
            port = port,
            callFunc = callFunc,
            cmdInfo = (),
        )
        ## currently executing (or last completed) device command
        self.currDevCmd = self.cmdClass("")
        self.currDevCmd.setState(self.currDevCmd.Done)
        ## currently executing (or last completed) user command
        self.userCmd = getNullUserCmd(state=UserCmd.Done)
        ## holds information sent from the galil in response to the current device command
        self.parsedKeyList = []
        ## number of actuators
        self.nAct = len(self.mirror.actuatorList)
        ## valid axes for this mirror/galil
        self.validAxisList =  ('A', 'B', 'C', 'D', 'E', 'F')[0:self.nAct]
        ## dictionary of axis name: index, e.g. A: 0, B: 1..., F: 5
        self.axisIndexDict = dict((axisName, ind) for ind, axisName in enumerate(self.validAxisList))
        ## a galil status object
        self.status = GalilStatus(self)
        self._inDevCmdCallback = False

    # def logMsg(self, msg):
    #     """Temporary log routine, incase of logging prior to actor
    #     """
    #     print 'temp log', msg

    @property
    def userCmdOrNone(self):
        """return self.userCmd if not done, else None
        """
        if self.userCmd.isDone:
            return None
        return self.userCmd

    def formatAsKeyValStr(self, keyword, dataList):
        """Format a keyword=value pair string.

        @param[in] keyword: a keyword (string)
        @param[in] dataList: the associated list of values

        @return outStr: a string in the correct format to be sent to the user
        """
        valStr = ', '.join(str(v) for v in asSequence(dataList))
        outStr = keyword + '=' + valStr
        return outStr

    def init(self, userCmd=None, timeLim=None, getStatus=False):
        """Initialize Galil

        @param[in] userCmd: user command that tracks this command, if any
        @param[in] timeLim: IGNORED maximum time before command expires, in sec; None for no limit
        @param[in] getStatus: IGNORED (status is not output)
        @return devCmd: the device command that was started (and may already have failed)

        Called on disconnection
        """
        writeToLog("%s.init(userCmd=%s, timeLim=%s, getStatus=%s)" % (self, userCmd, timeLim, getStatus))
        self.cmdStop(userCmd=userCmd, getStatus=getStatus)

    def parseReply(self, replyStr):
        """Parse a reply from the Galil and seperate into key=value format.

        Any descriptive text following the data is a key. There are two possibilities:
        - One key for all values: true if the key contains no commas
        - A separate key for each value: true if the key contains a comma

        @param[in] replyStr: Galil reply string

        @return two values:
        - keyList: list of keys: one per element of dataListList
        - dataList: list of data strings:
            - if keyList contains one element, then all data is for that key
            - otherwise there will be one item of data per key

        example lines:
            0000.2,  0362.7,  0000.2,  0000.0,  0000.0 max sec to find reverse limit switch
             0300.1,  0300.1,  0300.1,  0000.0,  0000.0 max sec to find home switch
             0008.2,  0008.2,  0008.2,  0000.0,  0000.0 sec to move away from home switch
            Finding next full step
             041,  006.6 microsteps, sec to find full step
            -000006732,  000014944,  000003741,  999999999,  999999999 position error
             1,  1,  1,  0,  0 axis homed
        """
        # print "parseReply(replyStr=%r)" % (replyStr,)
        # Grab the data
        # Match only numbers (including decimal pt and negative sign) that are not preceeded by '/'
        # or immediately surrounded by any letters letters.
        # Eg: 'RNGx/2' which I don't want to match
        dataList = GetDataRegEx.findall(replyStr) # will put non-overlapping data (numbers) in a list
        numVals = len(dataList)
        # Grab descriptor info which follows data.
        # split on whitespace n times, last split will be descriptor info
        textOnly = re.split(r' +', replyStr, maxsplit = numVals)[-1]
        # if there are multiple descriptors, they will be separated by a ','
        # or whitespace following a '?'
        # ....so split the text further
        keyList = re.split(r',|(?<=\?) ', textOnly)
        # remove leading and trailing whitespace from each key
        keyList = [key.strip() for key in keyList]

        # Make sure we have either 1 key with multiple values (usually one per actuator)
        # or N keys and the same number of values
        if len(keyList) > 1 and len(keyList) != len(dataList):
            self.writeToUsers("w", "UnparsedReply=%s; Text=\"number keys does not match number of values\"" %\
                (quoteStr(replyStr),), cmd=self.userCmdOrNone)
            return None
        return keyList, dataList

    def sendGalilParam(self, key, dataList):
        """Write a Galil parameter (without recording anything)

        @param[in] key: Galil description key for data; a string that probably includes spaces;
            the first word is used to generate the output keyword
        @param[in] dataList: list of values

        In most cases the output keyword will be Galil<firstWord>
        where firstWord is the first word in key with any trailing "x" removed.
        however -RNGx/2 is ignored and RNGx/2 is turned into HalfRNG.
        """
        param = key.split()[0] # in example: just keep -RNGx/2
        if param == '-RNGx/2':
            # skip it
            return
        elif param == 'RNGx/2':
            param = 'HalfRNGx'
            dataList = [int(val) for val in dataList]
        if param.endswith("x"):
            param = param[:-1]
        keyword = 'Galil%s' % (param,)
        outStr = self.formatAsKeyValStr(keyword=keyword, dataList=dataList)
        self.writeToUsers("i", outStr, cmd=self.userCmdOrNone)

    def actOnKey(self, key, dataList, replyStr):
        """Process data associated with one key

        @param[in] key: parsed descriptive string returned by self.parseReply
        @param[in] dataList: list of data associated with key
        @param[in] replyStr: unparsed reply, for error messages
        """
         #line begins with cap letter (or -cap letter)
        if ParamRegEx.match(key):
            # this is a Galil parameter, format it and send it to the user
            self.sendGalilParam(key, dataList)

        elif 'software version' in key:
            # needs a special name so don't use sendGalilParam
            msgStr = 'Galil%s=%s' % ('SoftwareVersion', dataList[0])
            self.writeToUsers("i", msgStr, cmd=self.userCmdOrNone)

        elif DevSpecVersionRegEx.match(key):
            # device-specific software version
            msgStr = '%s=%s' % (('deviceSoftwareVersion', dataList[0]))
            self.writeToUsers("i", msgStr, cmd=self.userCmdOrNone)
            return

        elif TimeEstRegEx.match(key):
            # contains information about estimated execution time
            # update status and notify users
            dataList = numpy.asarray(dataList, dtype=float)
            maxTime = numpy.max(dataList) # get time for longest move
            self.status.maxDuration = maxTime
            updateStr = self.status._getKeyValStr(["maxDuration"])
            # append text describing time for what
            updateStr += '; Text=%s' % (quoteStr(key),)
            self.writeToUsers("i", updateStr, cmd=self.userCmdOrNone)
            # adjust time limits
            if not self.currDevCmd.isDone:
                self.currDevCmd.setTimeLimit(maxTime + 2)
            if not self.userCmd.isDone:
                self.userCmd.setTimeLimit(maxTime + 5)

        elif ('commanded position' == key) or ('target position' == key):
            # cmdMount must not be updated for actuator error determination
            # and subsequent move commands
            pass

        elif ('actual position' == key) or ('final position' == key):
            # measured position (adjusted)
            # account for encoder --> actuator spatial difference
            self.status.encMount = [int(x) if int(x) != 999999999 else numpy.nan for x in dataList]
            updateStr = self.status._getKeyValStr(["encMount"])
            self.writeToUsers("i", updateStr, cmd=self.userCmdOrNone)
            # DesOrient may be nans
            if not numpy.isfinite(sum(self.status.encMount[0:self.nAct])):
                # encoder positons contain NaN(s)
                # Further computations cannot be done
                self.status.orient = [numpy.nan]*6
                self.status.actMount = [numpy.nan]*self.nAct
            else:
                # initial guess is desOrient, unless nothing is there, in which case start from zero
                initOrient = self.status.desOrient if numpy.isfinite(sum(self.status.desOrient)) else numpy.zeros(6)
                orient = self.mirror.orientFromEncoderMount(self.status.encMount[0:self.nAct], initOrient)
                actMount = self.mirror.actuatorMountFromOrient(orient)
                actMount = numpy.asarray(actMount, dtype=float)
                # add these new values to status
                self.status.orient = numpy.asarray(orient[:], dtype=float)
                self.status.actMount = actMount
            updateStr = self.status._getKeyValStr(["orient", "actMount"])
            self.writeToUsers("i", updateStr, cmd=self.userCmdOrNone)

        elif key == 'axis homed':
            dataList = [int(num) for num in dataList]
            self.status.axisHomed = dataList
            updateStr = self.status._getKeyValStr(["axisHomed"])
            self.writeToUsers("i", updateStr, cmd=self.userCmdOrNone)

        elif key == 'status word':
            dataList = [int(num) for num in dataList]
            self.status.status = dataList
            updateStr = self.status._getKeyValStr(["status"])
            self.writeToUsers("i", updateStr, cmd=self.userCmdOrNone)

        else:
            # unrecognized key
            dataStr = ", ".join(str(val) for val in dataList)
            msgStr = "unknownReplyKey=%s, %s, %s" % (quoteStr(key), quoteStr(dataStr), quoteStr(replyStr))
            self.writeToUsers("i", msgStr, cmd=self.userCmdOrNone)

    def handleReply(self, replyStr):
        """Handle a line of output from the device. Called whenever the device outputs a new line of data.

        @param[in] replyStr:  the reply, minus any terminating \n

        Tasks include:
        - Parse the reply
        - Manage the pending commands
        - Output data to users
        - Parse status to update the model parameters
        - If a command has finished, call the appropriate command callback
        """
        # print "handleReply(replyStr=%r); currDevCmd=%r" % (replyStr, self.currDevCmd)
<<<<<<< HEAD
        writeToLog('%s got Reply(%s)' % (self, replyStr,))
=======
        writeToLog("%s.handleReply(%r)" % (self, replyStr))
>>>>>>> d6fe8413
        replyStr = replyStr.replace(":", "").strip(' ;\r\n\x01\x03\x18\x00')
        if self.currDevCmd.isDone:
            # ignore unsolicited input
            return
        if self.currDevCmd.state == self.currDevCmd.Cancelling:
            raise RuntimeError("Should not be set to Cancelling")

        #replyStr = unicode(replyStr, errors='ignore')
        #replyStr = replyStr.encode("ascii", errors = "ignore")

        #replyStr = replyStr.strip(' ;\r\n')
        if replyStr == "":
            # ignore blank replies
            return
        catchGOPOS = replyStr.startswith("?GOPOS")
        if catchGOPOS:
            # catch on full step error. Report it but don't fail the command
            self.writeToUsers("w", "Text=\"On Full Step Error: %s\"" % (replyStr,), cmd = self.currDevCmd)
            return
        elif replyStr.startswith("?"):
            # set state to failing, wait for 'OK', then fully fail
            # if cmd is failed instantly, the device could attribute the
            # following 'OK' as a reply for a different command.
            self.currDevCmd.setState(self.currDevCmd.Failing, textMsg=replyStr)
            self.writeToUsers("w", "Text=\"Device Command %s Failing: %s\"" % (self.currDevCmd.cmdStr, replyStr,), cmd = self.currDevCmd)
            return
        if OKLineRegEx.match(replyStr):
            # command finished
            state = self.currDevCmd.state
            if state == self.currDevCmd.Failing:
                # got the OK, now fail the command
                self.currDevCmd.setState(self.currDevCmd.Failed)
            else:
                self.currDevCmd.setState(self.currDevCmd.Done)
            return
        if CmdEchoRegEx.search(replyStr) or AxisEchoRegEx.search(replyStr) or GalCancelCmd.search(replyStr) or GalResetCmd.search(replyStr):
            # this is just the command echo (including possibly ST or RS) ignore it
            return
        if not StartsWithNumRegEx.match(replyStr):
            # line doesn't begin with a data value, eg 'Finding next full step'
            # show it to the user and return
            self.writeToUsers("i", "UnparsedReply=%s" % (quoteStr(replyStr),), cmd = self.userCmdOrNone)
            return

        # if we made it this far, separate the data from the descriptive text
        parsedLine = self.parseReply(replyStr)
        if not parsedLine:
            self.writeToUsers("w", "UnparsedReply=%s" % (quoteStr(replyStr),), cmd=self.userCmdOrNone)
            return

        keyList = parsedLine[0]
        dataList = parsedLine[1]
        if len(keyList) == 1:
            key = keyList[0]
            self.actOnKey(key=key, dataList=dataList, replyStr=replyStr)
            self.parsedKeyList.append(key)
        else:
            for key, data in itertools.izip(keyList, dataList):
                self.actOnKey(key=key, dataList=[data], replyStr=replyStr)
                self.parsedKeyList.append(key)

    def runCommand(self, userCmd, galilCmdStr, nextDevCmdCall=None, forceKill=False):
        """Begin executing a device command (or series of device commands) in reponse to a userCmd.

        @param[in] userCmd: a user command, passed from the mirrorCtrl
        @param[in] nextDevCmdCall: None, or callable.  Callable to be executed upon the sucessfull completion of the device command
        @param[in] forceKill: bool. Should this command kill any currently executing command

        @raise RuntimeError if a userCommand is currently executing and a forceKill is is not requested.
        """
        # print "%s.runCommand(userCmd=%r, galilCmdStr=%r, nextDevCmdCall=%r, forceKill=%r)" % (self, userCmd, galilCmdStr, nextDevCmdCall, forceKill)
        # print "    self.currDevCmd=%r" % (self.conn.state,)
        # print "    self.userCmd=%r" % (self.userCmd,)
        # print "    self.conn.state=%r" % (self.conn.state,)
        if not self.userCmd.isDone:
            if forceKill:
                # self.userCmd.setState(self.userCmd.Failed, textMsg="%r command forceKilled by incomming %r command"%(self.userCmd, userCmd))
                # print 'SAW FORCEKILL: curr %r, next: %r, devCmd: %r'%(self.userCmd, userCmd, self.currDevCmd)
                self.clearAll() # need dev command to finish before rest of code here is executed
                # self.userCmd.setState(self.userCmd.Cancelled, textMsg="%s cancelled by RS or ST"%self.userCmd.cmdStr)
            else:
                raise RuntimeError("User command collision! %s blocked by currently running %s!"%(userCmd.cmdStr, self.userCmd.cmdStr))
        if userCmd is None:
            userCmd = getNullUserCmd(UserCmd.Running)
        elif userCmd.state == userCmd.Ready:
            userCmd.setState(userCmd.Running)
            pass
        self.userCmd = userCmd
        self.userCmd.addCallback(self._userCmdCallback)
        self.startDevCmd(galilCmdStr, nextDevCmdCall)

    def startDevCmd(self, galilCmdStr, nextDevCmdCall=None):
        """
        @param[in] galilCmdStr: string, to be sent directly to the galil.
        @param[in] nextDevCmdCall: Callable to execute when the device command is done.
        """
        # print "%s.startDevCmd(galilCmdStr=%r, nextDevCmdCall=%r)" % (self, galilCmdStr, nextDevCmdCall)
        writeToLog("%s.startDevCmd(%r, nextDevCmdCall=%s)" % (self, galilCmdStr, nextDevCmdCall))
        if not self.currDevCmd.isDone:
            raise RuntimeError("Device command collision: userCmd=%r, currDevCmd=%r, desired galilCmdStr=%r" % \
                (self.userCmd, self.currDevCmd, galilCmdStr))
        self.currDevCmd = self.cmdClass(galilCmdStr, timeLim = self.DevCmdTimeout, callFunc=self._devCmdCallback, dev=self)
        self.nextDevCmdCall = nextDevCmdCall
        self.parsedKeyList = []
        # not self.clearAll()?
        try:
<<<<<<< HEAD
            writeToLog("%s.startDevCmd(%s)" % (self, galilCmdStr,))
=======
>>>>>>> d6fe8413
            if self.conn.isConnected:
                self.conn.writeLine(galilCmdStr)
                self.currDevCmd.setState(self.currDevCmd.Running)
            else:
                self.currDevCmd.setState(self.currDevCmd.Failed, "Not connected")
        except Exception, e:
            self.currDevCmd.setState(self.currDevCmd.Failed, textMsg=strFromException(e))

    def replaceDevCmd(self, galilCmdStr, nextDevCmdCall=None):
        """Replace the current device command, set the previous one to done. And remove it's callbacks, so it's finished state
        will not effect the currend user command.

        @param[in] galilCmdStr: string, to be sent directly to the galil.
        @param[in] nextDevCmdCall: Callable to execute when the device command is done.
        """
        if not self.currDevCmd.isDone:
            self.currDevCmd._removeAllCallbacks()
            self.currDevCmd.setState(self.currDevCmd.Done)
        self.startDevCmd(galilCmdStr, nextDevCmdCall)

    def _connCallback(self, conn=None):
        """If the connection closes, fail any current command
        """
        TCPDevice._connCallback(self, conn)
        if not self._ignoreConnCallback:
            if not self.conn.isConnected and not self.currDevCmd.isDone:
                self.currDevCmd.setState(self.currDevCmd.Failed, "Connection closed")

    def _userCmdCallback(self, userCmd):
        """Callback to be added to every user command

        @param[in] userCmd: a user command, passed from the mirrorCtrl
        """
        # print "%s._userCmdCallback(userCmd=%r)" % (self, userCmd)
        if not self._inDevCmdCallback:
            if userCmd.isDone:
                self.clearAll()
            elif userCmd.isFailing:
                # use a timer so cancelling devCmdState sets userCmd state
                Timer(0, self.clearAll)

    def _devCmdCallback(self, devCmd):
        """Device command callback

        @param[in] devCmd: the device command, passed via callback

        startDevCmd always assigns this as the callback, which then calls and clears any user-specified callback.
        """
        # print "%s._devCmdCallback(devCmd=%r); self.userCmd=%r" % (self, devCmd, self.userCmd)
        self._inDevCmdCallback = True
        try:
            if not devCmd.isDone:
                return

            if not devCmd.didFail and self.nextDevCmdCall is not None:
                # succeeded and more code to execute
                nextDevCmdCall, self.nextDevCmdCall = self.nextDevCmdCall, None
                Timer(0, nextDevCmdCall)

            if not self.userCmd.isDone:
                self.userCmd.setState(devCmd.state)
        finally:
            self._inDevCmdCallback = False

    def clearAll(self):
        """If a device command is currently running, kill it. Put galilDevice in a state to receive new commands.
        """
        # print "%s.clearAll()\n    self.currDevCmd=%r\n    self.userCmd=%r" % (self, self.currDevCmd, self.userCmd)
        self.nextDevCmdCall = None #unnecessary?
        if not self.currDevCmd.isDone:
            # print 'DEV CMD Cancelled via clear all'
            # send an ST and set command state to cancelled
            if self.conn.isConnected:
                self.conn.writeLine("ST; XQ#STOP")
            # self.timer.start(0, self.currDevCmd.setState, self.currDevCmd.Cancelled, textMsg="Device Command Cancelled via clearAll() in galilDevice")
            self.currDevCmd.setState(self.currDevCmd.Cancelled, textMsg="Device Command Cancelled via clearAll() in galilDevice")

        self.parsedKeyList = []
        self.status.iter = numpy.nan
        self.status.homing = [0]*self.nAct
        self.status.maxDuration = numpy.nan
        self.status.duration.reset()

    def cmdHome(self, userCmd, axisList):
        """Home the specified actuators

        @param[in] userCmd: a twistedActor UserCmd associated with the home command
        @param[in] axisList: a list of axes to home (e.g. ["A", "B", C"]) or None or () for all axes; case is ignored
         """
        if not axisList:
            axisList = self.validAxisList
        else:
            axisList = [axis.upper() for axis in axisList]
        # compute new value of status.homing (an array of nAct 0s and 1s)
        # and verify that all the requested axes are valid
        newHoming = [0] * self.nAct
        badAxisList = list()
        for axis in axisList:
            ind = self.axisIndexDict.get(axis)
            if ind is None:
                badAxisList.append(axis)
            else:
                newHoming[ind] = 1
        if badAxisList:
            userCmd.setState(userCmd.Failed, textMsg="Invalid axes %s not in %s" % (badAxisList, self.validAxisList))
            return
            #raise CommandError("Invalid axes %s not in %s" % (badAxisList, self.validAxisList))

        cmdStr = self.formatGalilCommand(
            valueList = [doHome if doHome else None for doHome in newHoming],
            cmd = "XQ #HOME",
        )
        self.runCommand(userCmd, galilCmdStr=cmdStr)
        if self.currDevCmd.state == self.currDevCmd.Running:
            self.status.homing = newHoming
            self.writeToUsers(">", "Text = \"Homing Actuators: %s\"" % (", ".join(str(v) for v in axisList)), cmd=userCmd)
            updateStr = self.status._getKeyValStr(["homing"])
            self.writeToUsers("i", updateStr, cmd=userCmd)
        else:
            # command failed for some reason, do nothing, should clean itself up
            pass

    def cmdMove(self, userCmd, orient):
        """Accepts an orientation then commands the move.

        @param[in] userCmd: a twistedActor UserCmd object associated with this move command
        @param[in] orient: an orientation.

        Subsequent moves are commanded until an acceptable orientation is reached (within errors).
        Cmd not tied to state of devCmd, because of subsequent moves.
        """
        # enable iteration for mirrors with encoders
        # (user) commanded orient --> mount
        mount, adjOrient = self.mirror.actuatorMountFromOrient(orient, return_adjOrient=True)
        adjOrient = numpy.asarray(adjOrient, dtype=float)
        mount = numpy.asarray(mount, dtype=float)

        # determine if automatic offset should be applied (is this a small move?)
        # self.status.desOrient will not be finite (numpy.nans) upon startup
        addOffset = False
        if numpy.isfinite(numpy.sum(self.status.desOrient)):
            orientDiff = numpy.abs(adjOrient-self.status.desOrient)[:5] #don't care about z-rot
            bigOrient = numpy.asarray([self.LargePiston, self.LargeTilt, self.LargeTilt, self.LargeTranslation, self.LargeTranslation], dtype=float)
            addOffset = numpy.all(numpy.all(orientDiff/bigOrient < 1)) # small move, add offset
        if addOffset:
            # be sure that a previous desOrient is defined (not nans)
            mount = mount + numpy.asarray(self.status.mountOffset, dtype=float)
            self.writeToUsers("i", "Text=\"Automatically applying previous offset to mirror move.\"", cmd=userCmd)
            statusStr = self.status._getKeyValStr(["mountOffset"])
            self.writeToUsers('i', statusStr, cmd=userCmd)

        # format Galil command
        cmdMoveStr = self.formatGalilCommand(valueList=mount, cmd="XQ #MOVE")
        self.runCommand(userCmd, galilCmdStr=cmdMoveStr, nextDevCmdCall=self._moveIter)
        if self.currDevCmd.state == self.currDevCmd.Running:
            self.status.cmdMount = mount[:] # this will not change upon iteration
            self.status.cmdMountIter = mount[:] # this will change upon iteration
            self.status.desOrient = adjOrient[:] # initial guess for fitter
            if self.mirror.hasEncoders:
                self.status.iter = 1
            self.status.desOrientAge.startTimer()
            statusStr = self.status._getKeyValStr(["desOrient", "desOrientAge", "cmdMount", "maxIter", "iter"])
            self.writeToUsers('i', statusStr, cmd=userCmd)
        else:
            # dev command not running for some reason, must have failed
            pass

    def cmdReset(self, userCmd):
        """Reset the Galil to its power-on state. All axes will have to be re-homed. Stop is gentler!

        @param[in] userCmd: a twistedActor UserCmd

        Send 'RS' to the Galil, causing it to reset to power-up state,
        """
        self.runCommand(userCmd, galilCmdStr="RS", forceKill=True)
        # this command doesn't reply with an OK.  Explicitly set the device command to be done
        # self.currDevCmd.setState(self.currDevCmd.Done)
        Timer(0., self.currDevCmd.setState, self.currDevCmd.Done)

    def cmdStop(self, userCmd, getStatus=False):
        """Stop the Galil.

        @param[in] userCmd: a twistedActor UserCmd

        Send 'ST;XQ#STOP' to the Galil, causing it to stop all threads,
        """
        if getStatus:
            self.runCommand(userCmd, galilCmdStr="ST;XQ#STATUS", forceKill=True)
        else:
            self.runCommand(userCmd, galilCmdStr="ST;XQ#STOP", forceKill=True)

    def cmdCachedStatus(self, userCmd):
        """Return a cached status, don't ask the galil for a fresh one

        @param[in] userCmd: a twistedActor UserCmd
        """
        self.writeToUsers("w", "Text=\"Galil is busy executing: %s, showing cached status\"" % self.currDevCmd.cmdStr, cmd = userCmd)
        statusStr = self.status._getKeyValStr([
            "maxDuration",
            "duration",
            "actMount",
            "cmdMount",
            "orient",
            "desOrient",
            "desOrientAge",
            "iter",
            "maxIter",
            "homing",
            "axisHomed",
        ])
        self.writeToUsers("i", statusStr, cmd=userCmd)
        userCmd.setState(userCmd.Done)

    def cmdStatus(self, userCmd):
        """Return the Galil status to the user.

        @param[in] userCmd: a twistedActor UserCmd

        If the Galil is busy then returns cached data.
        """
        self.runCommand(userCmd, galilCmdStr="XQ#STATUS", nextDevCmdCall=self._statusCallback)

    def cmdParams(self, userCmd):
        """Show Galil parameters

        @param[in] userCmd: a twistedActor UserCmd
        """
        self.runCommand(userCmd, galilCmdStr="XQ#SHOWPAR")


    def _moveIter(self):
        """A move device command ended; decide whether further move iterations are required and act accordingly.
        """
        if self.userCmd.isDone or self.userCmd.isFailing:
            return

        # check if we got all expected information from Galil...
        if not ('max sec for move' in self.parsedKeyList):
            self.writeToUsers("w", "Text=\"Move time estimates were not received from move\"", cmd=self.userCmdOrNone)
        if not('target position' in self.parsedKeyList):
            self.writeToUsers("w", "Text=\"Target actuator positions not received from move\"", cmd=self.userCmdOrNone)
        if not('final position' in self.parsedKeyList):
            # final actuator positions are needed for subsequent moves...better fail the cmd
            if not self.currDevCmd.isDone:
                self.currDevCmd.setState(self.currDevCmd.Failed, textMsg="Final actuator positions not received from move")
            return

        actErr = [cmd - act for cmd, act in itertools.izip(self.status.cmdMount[0:self.nAct], self.status.actMount[0:self.nAct])]
        self.status.mountErr = actErr[:]

        # error too large to correct?
        if numpy.any(numpy.abs(actErr) > self.mirror.maxCorrList):
            self.currDevCmd.setState(self.currDevCmd.Failed, "Error too large to correct")
            return

        # perform another iteration?
        if numpy.any(numpy.abs(actErr) > self.mirror.minCorrList) and (self.status.iter < self.status.maxIter):
            newCmdActPos = [err*self.CorrectionStrength + prevMount for err, prevMount in itertools.izip(actErr, self.status.cmdMountIter)]
            self.status.cmdMountIter = newCmdActPos
            self.status.mountOrient = numpy.asarray(self.mirror.orientFromActuatorMount(newCmdActPos))
            # clear or update the relevant slots before beginning a new device cmd
            self.parsedKeyList = []
            self.status.iter += 1
            self.status.duration.reset() # new timer for new move
            self.userCmd.setTimeLimit(5)
            statusStr = self.status._getKeyValStr(["cmdMount", "cmdMountIter" ,"iter", "mountErr", "mountOrient"])
            self.writeToUsers("i", statusStr, cmd=self.userCmdOrNone)
            # convert from numpy to simple list for command formatting
            mount = [x for x in newCmdActPos]
            cmdMoveStr = self.formatGalilCommand(valueList=mount, cmd="XQ #MOVE")
            self.replaceDevCmd(cmdMoveStr, nextDevCmdCall=self._moveIter)
            return
        # done
        # record offset which is total descrepancy between first commanded (naive) mount position
        # and lastly commanded (iterated/converged) mount position
        # offset should be added
        self.status.mountOffset = [cmdLast - cmdFirst for cmdFirst, cmdLast in itertools.izip(self.status.cmdMount[0:self.nAct], self.status.cmdMountIter[0:self.nAct])]
        self._moveEnd()

    def _moveEnd(self, *args):
        """ Explicitly call dev cmd callback, to set user command state to done
        """
        self._devCmdCallback(self.currDevCmd)

    def _statusCallback(self):
        """Callback for status command.
        """
        if not ('commanded position' in self.parsedKeyList):
            self.writeToUsers("w", "Text=\"Desired actuator positions not received\"", cmd=self.userCmdOrNone)
        if not ('actual position' in self.parsedKeyList):
            self.writeToUsers("w", "Text=\"Actual actuator positions not received\"", cmd=self.userCmdOrNone)
        if not ('status word' in self.parsedKeyList):
            self.writeToUsers("w", "Text=\"Status word not received\"", cmd=self.userCmdOrNone)
        if not ('axis homed' in self.parsedKeyList):
            self.writeToUsers("w", "Text=\"Homed axis info not received\"", cmd=self.userCmdOrNone)

        # grab cached info that wasn't already sent to the user
        statusStr = self.status._getKeyValStr([
            "maxDuration",
            "duration",
            "iter",
            "maxIter",
            "desOrient",
            "desOrientAge",
            "homing",
        ])
        self.writeToUsers("i", statusStr, cmd=self.userCmdOrNone)
        self._devCmdCallback(self.currDevCmd)

    def formatGalilCommand(self, valueList, cmd, axisPrefix="", valFmt="%0.f", nAxes=None):
        """Format a Galil command.

        Inputs:
        @param[in] valueList: a list of values
        @param[in] cmd: the command (e.g. "XQ #MOVE")
        @param[in] axisPrefix: a string prefixing each axis
        @param[in] valFmt: value format
        @param[in] nAxes: number of axes in command; if None use all axes

        Values that are None are replaced with MAXINT
        If len(valueList) < number of actuators, the extra axes are also set to MAXINT
        """
        valueList = list(valueList) # incase of numpy array
        if nAxes is None:
            nAxes = self.nAct
        elif nAxes > self.nAct:
            raise RuntimeError("nAxes too big (%d > %d)" % (nAxes, self.nAct))
        if len(valueList) > nAxes:
            raise RuntimeError("Too many values (%d > %d)" % (len(valueList), nAxes))

        def formatValue(val):
            if val is None:
                return "MAXINT"
            else:
                return valFmt % (val,)

        # append None for missing values at end
        fullValueList = valueList + [None]*(nAxes - len(valueList))

        argList = ["%s%s=%s" % (axisPrefix, self.validAxisList[ind], formatValue(val)) for ind, val in enumerate(fullValueList)]

        return "%s; %s" % ("; ".join(argList), cmd)


class GalilDevice25Sec(GalilDevice):
    """A Galil Device controller that is specific to the 2.5m Secondary mirror

    note: add in piezo corrections for move, LCSTOP should be set to 1 to disable
    piezo corrections inside the Galil
    """
    def __init__(self,
        mirror,
        host,
        port,
        callFunc=None,
        name=None,
    ):
        """Construct a GalilDevice25Sec

        @param[in] mirror: an instance of mirrorCtrl.MirrorBase
        @param[in] host: host address of Galil controller
        @param[in] port: port of Galil controller
        @param[in] callFunc: function to call when state of device changes;
            it receives one argument: this device.
            Note that callFunc is NOT called when the connection state changes;
            register a callback with "conn" for that.
        @param[in] name: name of device; if None then use mirror.name
        """
        GalilDevice.__init__(self,
            name = name if name else mirror.name,
            mirror = mirror,
            host = host,
            port = port,
            callFunc = callFunc,
        )
        ## this mirror has extra status entries
        self.status.castDict["piezoStatus"] = int
        self.status.castDict["piezoCorr"] = mountCast
        self.status.piezoStatus = numpy.nan
        self.status.piezoCorr = [numpy.nan]*3

    def actOnKey(self, key, dataList, replyStr):
        """An overwritten version from the base class to incorporate 2.5m Specific Keywords.
        Takes a key parsed from self.parseReply, and chooses what to do with the data

        @param[in] key: parsed descriptive string returned by self.parseReply
        @param[in] dataList: list of data associated with key
        @param[in] replyStr: unparsed reply, for error messages
        """
        # look for piezo-specific parameters

#         You get this along with an XQ#SHOWPAR:
#         Check and try to parse these first as piezo keys which will only be
#         present in the piezo-specific actorkeys keyword dictionary.
#
#          01.00 version of M2-specific additions
#         -00001676.4874,  00001676.4874 min, max piezo position (microsteps)
#          00002705 number of steps of piezo position
#          00000001.2400 resolution (microsteps/piezo ctrl bit)


        if key == 'min':
            msgStr = '%s=%s' % (('piezoMinPos', dataList[0]))
            self.writeToUsers("i", msgStr, cmd=self.userCmdOrNone)
            return
        elif key == 'max piezo position (microsteps)':
            msgStr = '%s=%s' % (('piezoMaxPos', dataList[0]))
            self.writeToUsers("i", msgStr, cmd=self.userCmdOrNone)
            return
        elif key == 'number of steps of piezo position':
            msgStr = '%s=%s' % (('piezoNSteps', dataList[0]))
            self.writeToUsers("i", msgStr, cmd=self.userCmdOrNone)
            return
        elif key == 'resolution (microsteps/piezo ctrl bit)':
            msgStr = '%s=%s' % (('piezoResolution', dataList[0]))
            self.writeToUsers("i", msgStr, cmd=self.userCmdOrNone)
            return
        # look for piezo-specific status
        elif key == 'piezo corrections (microsteps)':
            self.status.piezoCorr = [float(num) for num in dataList]
            outStr = "; ".join((
                self.status._getKeyValStr(["piezoCorr"]),
                self.formatAsKeyValStr("piezoStatusWord", dataList),
            ))
            self.writeToUsers("i", outStr, cmd=self.userCmdOrNone)
            return
        elif key == 'piezo status word':
            self.status.piezoStatus = int(dataList[0])
            updateStr = self.status._getKeyValStr(["piezoStatus"])
            self.writeToUsers("i", updateStr, cmd=self.userCmdOrNone)
            return
        else:
            # not piezo-related, try classical approach
            GalilDevice.actOnKey(self, key=key, dataList=dataList, replyStr=replyStr)

    def movePiezos(self):
        """Move piezo actuators to attempt to correct residual error

        Only axes A-C have piezo actuators.
        """
        actErr = self.status.cmdMount[:3] - self.status.actMount[:3] # round?
        prefix = 'LDESPOS'
        axes = ['A', 'B', 'C']
        argList = ["%s%s=%s" % (prefix, axes[ind], int(round(val))) for ind, val in enumerate(actErr)]
        cmdStr = "%s; %s" % ("; ".join(argList), "XQ #LMOVE")
        #cmdStr = self.formatGalilCommand(actErr, "XQ #LMOVE", axisPrefix="LDESPOS", nAxes=3)
        self.replaceDevCmd(cmdStr, nextDevCmdCall=self._piezoMoveCallback)

    def _moveEnd(self, *args):
        """Overwritten from base class, to allow for a piezo move command after all the
        coarse moves have been finished.

        @param[in] *args: passed automatically due to twistedActor callback framework
        """
        self.movePiezos()

    def _piezoMoveCallback(self, devCmd=None):
        """Called when the piezos are finished moving

        @param[in] devCmd: passed via callback
        """
        if not self.currDevCmd.isDone:
            return

        if not('commanded position' in self.parsedKeyList):
            self.writeToUsers("w", "Text=\"Commanded actuator positions not received from piezo move\"", cmd=self.userCmdOrNone)
        if not('actual position' in self.parsedKeyList):
            self.writeToUsers("w", "Text=\"Actual actuator positions not received from piezo move\"", cmd=self.userCmdOrNone)
        if not('status word' in self.parsedKeyList):
            self.writeToUsers("w", "Text=\"Status word not received from piezo move\"", cmd=self.userCmdOrNone)
        if not('piezo status word' in self.parsedKeyList):
            self.writeToUsers("w", "Text=\"Piezo status word not received from piezo move\"", cmd=self.userCmdOrNone)
        if not('piezo corrections (microsteps)' in self.parsedKeyList):
            self.writeToUsers("w", "Text=\"Piezo corrections not received from piezo move\"", cmd=self.userCmdOrNone)
        if self.currDevCmd.didFail:
            pass
            # self.userCmd should have been automatically failed
            # self.currDevCmd.setState(self.currDevCmd.Failed, "Piezo correction failed: %s" % (self.currDevCmd._textMsg,))
        else:
            self._devCmdCallback(self.currDevCmd) # will set self.userCmd to done<|MERGE_RESOLUTION|>--- conflicted
+++ resolved
@@ -262,11 +262,7 @@
         self.MaxIter = maxIter
         self.mirror = mirror
         TCPDevice.__init__(self,
-<<<<<<< HEAD
-            name = self.mirror.name,
-=======
             name = name if name else mirror.name,
->>>>>>> d6fe8413
             host = host,
             port = port,
             callFunc = callFunc,
@@ -499,11 +495,7 @@
         - If a command has finished, call the appropriate command callback
         """
         # print "handleReply(replyStr=%r); currDevCmd=%r" % (replyStr, self.currDevCmd)
-<<<<<<< HEAD
-        writeToLog('%s got Reply(%s)' % (self, replyStr,))
-=======
         writeToLog("%s.handleReply(%r)" % (self, replyStr))
->>>>>>> d6fe8413
         replyStr = replyStr.replace(":", "").strip(' ;\r\n\x01\x03\x18\x00')
         if self.currDevCmd.isDone:
             # ignore unsolicited input
@@ -610,10 +602,6 @@
         self.parsedKeyList = []
         # not self.clearAll()?
         try:
-<<<<<<< HEAD
-            writeToLog("%s.startDevCmd(%s)" % (self, galilCmdStr,))
-=======
->>>>>>> d6fe8413
             if self.conn.isConnected:
                 self.conn.writeLine(galilCmdStr)
                 self.currDevCmd.setState(self.currDevCmd.Running)
