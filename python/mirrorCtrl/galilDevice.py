--- conflicted
+++ resolved
@@ -680,12 +680,8 @@
             # final actuator positions are needed for subsequent moves...better fail the cmd
             self.currUserCmd.setState(self.currUserCmd.Failed, textMsg="Final actuator positions not received from move")
             return
-<<<<<<< HEAD
 
         actErr = self.status.cmdMount[0:self.nAct] - self.status.actMount[0:self.nAct]
-=======
-        actErr = self.status.cmdMount - self.status.actMount
->>>>>>> c5708f13
 
         # error too large to correct?
         if numpy.any(numpy.abs(actErr) > self.mirror.maxCorrList):
