--- conflicted
+++ resolved
@@ -45,11 +45,7 @@
             name = name,
             doConnect = doConnect,
         )
-<<<<<<< HEAD
-        self.galilDevice = device
-=======
         self.galil = device # easier access
->>>>>>> d6fe8413
         def killFunc(killThisCmd):
             # print "killing this command!!! %r"% killThisCmd
             killThisCmd.setState(killThisCmd.Cancelled, "Killed via killFunc in commandQueue")
@@ -139,17 +135,10 @@
             raise CommandError("Must specify 1 to 5 orientation values; got %s" % (len(cmdArgList)))
         # pad extra orientations with zeros, if not specified 5.
         cmdOrient = self.processOrientation(cmdArgList)
-<<<<<<< HEAD
-        if not self.galilDevice.conn.isConnected:
-            raise CommandError("Device Not Connected")
-        try:
-            self.cmdQueue.addCmd(cmd, functools.partial(self.galilDevice.cmdMove, orient=cmdOrient))
-=======
         if not self.galil.conn.isConnected:
             raise CommandError("Device Not Connected")
         try:
             self.cmdQueue.addCmd(cmd, functools.partial(self.galil.cmdMove, orient=cmdOrient))
->>>>>>> d6fe8413
         except Exception, e:
             traceback.print_exc(file=sys.stderr)
             raise CommandError(str(e))
@@ -167,17 +156,10 @@
             if len(arg) != 1:
                 raise CommandError(
                     "Could not parse %s as a comma-separated list of letters" % (cmd.cmdArgs,))
-<<<<<<< HEAD
-        if not self.galilDevice.conn.isConnected:
-            raise CommandError("Device Not Connected")
-        try:
-            self.cmdQueue.addCmd(cmd, functools.partial(self.galilDevice.cmdHome, axisList = axisList))
-=======
         if not self.galil.conn.isConnected:
             raise CommandError("Device Not Connected")
         try:
             self.cmdQueue.addCmd(cmd, functools.partial(self.galil.cmdHome, axisList = axisList))
->>>>>>> d6fe8413
         except Exception, e:
             raise CommandError(str(e))
         return True
@@ -189,26 +171,15 @@
         """
         # twistedActor status
         Actor.cmd_status(self, cmd)
-<<<<<<< HEAD
-        if not self.galilDevice.conn.isConnected:
-=======
-        if not self.galil.conn.isConnected:
->>>>>>> d6fe8413
+        if not self.galil.conn.isConnected:
             raise CommandError("Device Not Connected")
         try:
             if self.cmdQueue.currExeCmd.cmd.isDone:
                 # put a status command on the stack
-<<<<<<< HEAD
-                self.cmdQueue.addCmd(cmd, self.galilDevice.cmdStatus)
-            else:
-                # currently executing a command, send a cached status
-                self.galilDevice.cmdCachedStatus(cmd)
-=======
                 self.cmdQueue.addCmd(cmd, self.galil.cmdStatus)
             else:
                 # currently executing a command, send a cached status
                 self.galil.cmdCachedStatus(cmd)
->>>>>>> d6fe8413
         except Exception, e:
             raise CommandError(str(e))
         return True
@@ -218,17 +189,10 @@
 
         @param[in] cmd: new local user command (twistedActor.UserCmd)
         """
-<<<<<<< HEAD
-        if not self.galilDevice.conn.isConnected:
-            raise CommandError("Device Not Connected")
-        try:
-            self.cmdQueue.addCmd(cmd, self.galilDevice.cmdParams)
-=======
         if not self.galil.conn.isConnected:
             raise CommandError("Device Not Connected")
         try:
             self.cmdQueue.addCmd(cmd, self.galil.cmdParams)
->>>>>>> d6fe8413
         except Exception, e:
             raise CommandError(str(e))
         return True
@@ -239,28 +203,17 @@
         @param[in] cmd: new local user command (twistedActor.UserCmd)
         """
 
-<<<<<<< HEAD
-        if not self.galilDevice.conn.isConnected:
-            raise CommandError("Device Not Connected")
-        try:
-            self.cmdQueue.addCmd(cmd, self.galilDevice.cmdStop)
-=======
         if not self.galil.conn.isConnected:
             raise CommandError("Device Not Connected")
         try:
             self.cmdQueue.addCmd(cmd, self.galil.cmdStop)
->>>>>>> d6fe8413
         except Exception, e:
             raise CommandError(str(e))
         # command a status for 1 second later (roughly 2x stopping time from max speed)
         dummyCmd = UserCmd(cmdStr="%i status" % cmd.userID)
         dummyCmd.cmdVerb = "status"
         dummyCmd.userID = cmd.userID
-<<<<<<< HEAD
-        self.statusTimer.start(1., self.cmdQueue.addCmd, dummyCmd, self.galilDevice.cmdStatus)
-=======
         self.statusTimer.start(1., self.cmdQueue.addCmd, dummyCmd, self.galil.cmdStatus)
->>>>>>> d6fe8413
         return True
 
     def cmd_reset(self, cmd):
@@ -268,27 +221,16 @@
 
         @param[in] cmd: new local user command (twistedActor.UserCmd)
         """
-<<<<<<< HEAD
-        if not self.galilDevice.conn.isConnected:
-            raise CommandError("Device Not Connected")
-        try:
-            self.cmdQueue.addCmd(cmd, self.galilDevice.cmdReset)
-=======
         if not self.galil.conn.isConnected:
             raise CommandError("Device Not Connected")
         try:
             self.cmdQueue.addCmd(cmd, self.galil.cmdReset)
->>>>>>> d6fe8413
         except Exception, e:
             raise CommandError(str(e))
         dummyCmd = UserCmd(cmdStr="%i status"%cmd.userID)
         dummyCmd.cmdVerb = "status"
         dummyCmd.userID = cmd.userID
-<<<<<<< HEAD
-        self.statusTimer.start(1., self.cmdQueue.addCmd, dummyCmd, self.galilDevice.cmdStatus)
-=======
         self.statusTimer.start(1., self.cmdQueue.addCmd, dummyCmd, self.galil.cmdStatus)
->>>>>>> d6fe8413
         return True
 
 
