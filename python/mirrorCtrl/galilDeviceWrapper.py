from __future__ import division, absolute_import
"""Fake Galil device wrapper.
"""
from twistedActor import DeviceWrapper

from .fakeGalil import FakeGalil
from .galilDevice import GalilDevice

__all__ = ["GalilDeviceWrapper"]

class GalilDeviceWrapper(DeviceWrapper):
    """A wrapper for a GalilDevice and a fake Galil

    This wrapper is responsible for starting and stopping a fake Galil and a GalilDevice:
    - It builds a fake Galil on construction
    - It builds a GalilDevice when the fake Galil is ready
    - It stops both on close()

    Public attributes include:
    - controller: the fake Galil
    - device: the GalilDevice (None until ready)
    - readyDeferred: called when the device and fake Galil are ready
      (for tracking closure use the Deferred returned by the close method, or stateCallback).
    """
    def __init__(self,
        mirror,
        galilClass = FakeGalil,
        name = "",
        verbose = False,
        wakeUpHomed = True,
        stateCallback = None,
        fastTimeout = False,
        port = 0,
        debug = False,
    ):
        """Construct a GalilDeviceWrapper that manages its fake Galil

        @param[in] mirror: the Mirror object used by the fake Galil
        @param[in] galilClass: class of fake Galil
        @param[in] name: name of device
        @param[in] verbose: should the fake Gail run in verbose mode?
        @param[in] wakeUpHomed: should actuators be homed upon construction, or not?
        @param[in] stateCallback: function to call when connection state of hardware controller or device changes;
            receives one argument: this device wrapper
        @param[in] port: the port for the fake Galil
        @param[in] debug: print debug messages to stdout?
        """
        self._mirror = mirror
        controller = galilClass(
            mirror = mirror,
            port = port,
            verbose = verbose,
            wakeUpHomed = wakeUpHomed,
        )
<<<<<<< HEAD
        DeviceWrapper.__init__(self,
            name = name,
            stateCallback = stateCallback,
            controller = controller,
            debug = debug,
        )
    
=======
        DeviceWrapper.__init__(self, name=mirror.name, stateCallback=stateCallback, controller=controller, debug=debug)

>>>>>>> ca197445
    def _makeDevice(self):
        port = self.port
        if port is None:
            raise RuntimeError("Controller port is unknown")
        #print "_makeDevice, port=", port
        self.device = GalilDevice(
            mirror=self._mirror,
            host="localhost",
            port=port,
        )<|MERGE_RESOLUTION|>--- conflicted
+++ resolved
@@ -29,7 +29,6 @@
         verbose = False,
         wakeUpHomed = True,
         stateCallback = None,
-        fastTimeout = False,
         port = 0,
         debug = False,
     ):
@@ -52,7 +51,6 @@
             verbose = verbose,
             wakeUpHomed = wakeUpHomed,
         )
-<<<<<<< HEAD
         DeviceWrapper.__init__(self,
             name = name,
             stateCallback = stateCallback,
@@ -60,10 +58,6 @@
             debug = debug,
         )
     
-=======
-        DeviceWrapper.__init__(self, name=mirror.name, stateCallback=stateCallback, controller=controller, debug=debug)
-
->>>>>>> ca197445
     def _makeDevice(self):
         port = self.port
         if port is None:
