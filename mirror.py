--- conflicted
+++ resolved
@@ -110,13 +110,9 @@
         phys = [link.physFromMount(mt) for mt, link in itertools.izip(mount, linkList)]
         return self._orientFromPhys(phys, linkList)
     
-<<<<<<< HEAD
-    def _orientFromPhys(self, orient, linkList):
-        """Compute mount link length from orientation.
-=======
+
     def _orientFromPhys(self, phys, linkList):
         """Compute mirror orientation give the physical position of each actuator. Uses fitting.
->>>>>>> 2f188c1f
         
         Input:
         - phys: physical position of each actuator or encoder; the position for fixed links will be ignored
