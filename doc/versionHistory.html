<!DOCTYPE HTML PUBLIC "-//W3C//DTD HTML 4.01//EN" "http://www.w3.org/TR/html4/strict.dtd">
<html>
<head>
	<title>Mirror Controller Version History</title>
</head>
<body>
<h1><a href="index.html">Mirror Controller</a> Version History</h1>

<<<<<<< HEAD
<h3>1.0.13 2015-08-25</h3>
<ul>
    <li> Bug fix: subsequent identical move commands can no longer cause small shifts in single actuators.
</ul>

<h3>1.0.12 2015-08-??</h3>
<ul>
    <li> Updated SDSS M1 with post-shutdown new offsets (Dan L)
=======
<h3>1.0.13b1 2015-08-25</h3>

<ul>
    <li>Bug fix: the SDSS primary might be tilted if two identical (or nearly identical) moves were commanded.
    <li>Changed two log messages to make it easier to differentiate between them and to correct a spelling error:
    <ul>
        <li>"Pure Pistion offset" -> "Pure piston offset"
        <li>"Not Pure piston offset" -> "Multi-axis offset"
    </ul>
    <li>Minor cleanups in galilDevice.py:
    <ul>
        <li>Changed % (foo) to % (foo,) in string formatting operations, since the string expects a tuple and (foo) is not.
        <li>Added carriage returns to shorten some lines.
    </ul>
</ul>

<h3>1.0.12 2015-07-23</h3>

<ul>
    <li>Updated primary mirror offsets (ActMountOffset) for post-shutdown mechanical collimation.
>>>>>>> 5bc0a35b
</ul>

<h3>1.0.11 2015-05-07</h3>
<ul>
    <li>3.5m reduced M2 M3 max iter to 3, and increased min correction to 75
    <li>2.5m removed hidden tilts from 2.5m M1 (added tilts to inst/default.dat)
</ul>

<h3>1.0.10 2015-04-14</h3>
<ul>
    <li>Bug fix: large actuator errors will no longer produce RuntimeError.
</ul>

<h3>1.0.8 2015-02-25</h3>

<ul>
    <li>Actuators must be specifed for home command (previously defaulted to all).
</ul>

<h3>1.0.7 2015-02-05</h3>

<ul>
    <li>Fixed unit test failure caused by excessively stringent comparison of floats after a fitting routine.
</ul>

<h3>1.0.6 2015-01-23</h3>

<ul>
    <li>Fixed unit test failure caused by excessively stringent comparison of floats after a fitting routine.
</ul>

<h3>Documentation update 2015-01-13</h3>

<ul>
    <li>Added a software license (BSD-3 in doc/license.txt) and a readme file (ReadMe.md).
</ul>

<h3>1.0.5 2015-01-07</h3>

<ul>
    <li>SDSS 2.5m Primary: special pure piston move commands now finish cleanly.
    <li>SDSS 2.5m Secondary: status is now output after peizo moves finish, a requirement for STUI to correctly display the move as Done.
</ul>

<h3>1.0.4 2014-11-20</h3>

<ul>
    <li>The "galil" breakthrough command now echoes all replies. Note that this means commands such as "galil XQ#SHOWPAR" will produce a lot of duplicated information: the raw output and the keywords produced by parsing that raw text.
    <li>Improved SDSS 2.5m support, including:
    <ul>
        <li>Modifying Prim25mMirrorCtrl to use new GalilDevice25mPrim, a device that never introduces tilt for pure changes in focus.
        <li>Finishing the prim25m.py and sec25m.py startup scripts.
        <li>Adding SDSS support to makeMirCtrlStartupScript.py
    </ul>
</ul>

<h3>1.0.3 2014-10-31</h3>

<ul>
    <li>Bug fix: the state keyword did not have user command info associated with it.
</ul>

<h3>1.0.2 2014-10-30</h3>

<ul>
    <li>The state keyword now shows Disconnected if the Galil is not connected.
    <li>The state keyword now is output with message code "w" unless the state is Done or Moving.
    <li>Bug fix: predicted durations from the Galil set the time limit of the user command instead of the device command; this fix should make long moves more robust.
</ul>

<h3>1.0.1 2014-10-28</h3>

<ul>
    <li>Removed remaining use of environment variable TWISTED_LOG_DIR.
    <li>Removed one explicit use of path "/Users/csayres".
</ul>

<h3>1.0.0 2014-10-09</h3>

<ul>
    <li>Mirror name now reported to the user when the user connects to the mirror controller.
</ul>

<h3>0.9.5 2014-10-09</h3>

<ul>
    <li>Removed the reset command.
    <li>Renamed device to "galil". Original name was that of the mirror.  This is mainly relavent for commanding (dis)connection of devices, eg: "connDev galil".
</ul>

<h3>0.9.4 2014-10-08</h3>

<ul>
    <li>The command "stop" is now deprecated; use "init" instead. "stop is still an alias for "init".
    <li>The "init" command command now connects the Galil, if not already connected.
    <li>Fixed command collisions by moving command queue into Galil device object.
</ul>

<h3>0.9.3 2014-09-24</h3>

<p>Modernized exception catching syntax.

<h3>0.9.2 2014-08-29</h3>

<p>Improved the documentation main page, including moving the installation instructions to that page.

<h3>0.9.1 2014-08-19</h3>

<p>The first version with version history.

</body>
</html>


<|MERGE_RESOLUTION|>--- conflicted
+++ resolved
@@ -6,16 +6,6 @@
 <body>
 <h1><a href="index.html">Mirror Controller</a> Version History</h1>
 
-<<<<<<< HEAD
-<h3>1.0.13 2015-08-25</h3>
-<ul>
-    <li> Bug fix: subsequent identical move commands can no longer cause small shifts in single actuators.
-</ul>
-
-<h3>1.0.12 2015-08-??</h3>
-<ul>
-    <li> Updated SDSS M1 with post-shutdown new offsets (Dan L)
-=======
 <h3>1.0.13b1 2015-08-25</h3>
 
 <ul>
@@ -36,7 +26,6 @@
 
 <ul>
     <li>Updated primary mirror offsets (ActMountOffset) for post-shutdown mechanical collimation.
->>>>>>> 5bc0a35b
 </ul>
 
 <h3>1.0.11 2015-05-07</h3>
