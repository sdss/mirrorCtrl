--- conflicted
+++ resolved
@@ -20,26 +20,13 @@
 from twistedActor import getOpenPort
 
 import mirrorCtrl
-<<<<<<< HEAD
-import mirrorCtrl.mirrors.mir35mTert
-import mirrorCtrl.mirrors.mir25mSec
-from mirrorCtrl.fakeGalil import FakeGalilFactory, FakePiezoGalilFactory
-import socket
-
-UserPort = 9102 # port for mirror controllers
-
-# def getOpenPort():
-#     s = socket.socket(socket.AF_INET, socket.SOCK_STREAM)
-#     s.bind(("",0))
-#     s.listen(1)
-#     port = s.getsockname()[1]
-#     s.close()
-#     return port
-=======
 from mirrorCtrl.mirrors import mir25mSec, mir35mTert
 from mirrorCtrl.fakeGalil import FakeGalil, FakePiezoGalil
 from mirrorCtrl.fakeDispatcherWrapper import FakeDispatcherWrapper
->>>>>>> 0ce0e8ef
+
+## speed up fake galil responses
+import mirrorCtrl.fakeGalil
+mirrorCtrl.fakeGalil.MaxCmdTime = 0.25 # seconds, longest any command may take
 
 def showReply(msgStr, *args, **kwargs): # prints what the dispatcher sees
     print 'Keyword Reply: ' + msgStr
@@ -83,74 +70,6 @@
         """
         return self.dw.actorWrapper.deviceWrapper.hardwareController
 
-    # def testSingleMove(self):
-    #     """Turns iteration off, moves once, 
-    #     checks:
-    #     1. command finished without failure
-    #     2. only one iteration was done
-    #     3. the commanded mount on the model matches the expected version, explicitly computed
-    #     4. the encoder mount position on the model is within the noise range added by the fakeGalil
-    #     """
-    #     self.test = 'testSingleMove'
-    #     self.dw.actor.dev.galil.status.maxIter = 0 # turn iteration off
-    #     d = Deferred()
-    #     orientation = [10000, 3600, 3600]
-    #     cmdStr = 'move ' + ', '.join([str(x) for x in orientation])
-    #     encMount = self.dw.actor.dev.galil.mirror.encoderMountFromOrient(
-    #         self.mirActor.processOrientation(orientation)
-    #         )
-    #     # round to nearest 50 like the 3.5m Tert Galil
-    #     cmdMount = numpy.around(numpy.asarray(
-    #         self.dw.actor.dev.galil.mirror.actuatorMountFromOrient(self.mirActor.processOrientation(orientation)))/50.
-    #         )*50.
-        
-    #     cmdVar = CmdVar (
-    #             actor = self.name,
-    #             cmdStr = cmdStr,
-    #             callFunc = CmdCallback(d),
-    #         )
-    #     def checkResults(cb):
-    #         """Check results after cmdVar is done
-    #         """
-    #         self.assertEqual(cmdVar.didFail, False)
-    #         self.assertEqual(1, self.dispatcher.model.iter.valueList[0])
-    #         self.assertTrue(numpy.array_equal(
-    #             cmdMount, self.dispatcher.model.cmdMount.valueList[:]
-    #             ))
-    #         # encMount should be within the noise range determined
-    #         # on the fake Galil
-    #         noiseRng = self.fakeGalil.noiseRange # steps
-    #         encDiff = numpy.abs(numpy.subtract(encMount, self.dispatcher.model.encMount.valueList[:]))
-    #         encTruth = numpy.abs(encDiff) < noiseRng
-    #         encInRange = False if False in encTruth else True
-    #         self.assertTrue(encInRange)            
-    #     d.addCallback(checkResults)        
-    #     self.dispatcher.executeCmd(cmdVar)
-    #     return d
-        
-    # def testIterMove(self):
-    #     """move with allowed iteration
-    #     checks:
-    #     1. command finished without failing
-    #     2. the iter value on the model is > 1
-    #     """
-    #     self.test = 'testiterMove'
-    #     d = Deferred()
-    #     orientation = [10000, 3600, 3600]
-    #     cmdStr = 'move ' + ', '.join([str(x) for x in orientation])        
-    #     cmdVar = CmdVar (
-    #             actor = self.name,
-    #             cmdStr = cmdStr,
-    #             callFunc = CmdCallback(d),
-    #         )
-    #     def checkResults(cb):
-    #         """Check results after cmdVar is done
-    #         """
-    #         self.assertFalse(cmdVar.didFail)
-    #         self.assertTrue(self.dispatcher.model.iter.valueList[0] > 1)
-    #     d.addCallback(checkResults)        
-    #     self.dispatcher.executeCmd(cmdVar)
-    #     return d
 
     def testActorBypass(self):
         d = Deferred()
@@ -180,7 +99,7 @@
         # force all axes on the fakeGalil to unhomed
         self.fakeGalil.isHomed = self.fakeGalil.isHomed*0.
         d = Deferred()
-        orientation = [10000, 3600, 3600]
+        orientation = [-2000.0, 150.0, 860.0]
         cmdStr = 'move ' + ', '.join([str(x) for x in orientation])        
         cmdVar = CmdVar (
                 actor = self.name,
@@ -200,7 +119,7 @@
         """
         self.test = "testMoveTimeout"
         d = Deferred()
-        orientation = [10000, 3600, 3600]
+        orientation = [-2000.0, 150.0, 860.0]
         cmdStr = 'move ' + ', '.join([str(x) for x in orientation])        
         cmdVar = CmdVar (
                 actor = self.name,
@@ -327,7 +246,7 @@
         d1 = Deferred()
         d2 = Deferred()
         dBoth = gatherResults([d1,d2])
-        orientation = [10000, 3600, 3600]
+        orientation = [-2000.0, 150.0, 860.0]
         cmdStr = 'move ' + ', '.join([str(x) for x in orientation])        
         cmdMove = CmdVar (
                 actor = self.name,
@@ -361,7 +280,7 @@
         d1 = Deferred()
         d2 = Deferred()
         dBoth = gatherResults([d1,d2])
-        orientation = [10000, 3600, 3600]
+        orientation = [-2000.0, 150.0, 860.0]
         cmdStr = 'move ' + ', '.join([str(x) for x in orientation])        
         cmdMove = CmdVar (
                 actor = self.name,
@@ -434,7 +353,7 @@
             )
         cmdMove2 = CmdVar (
                 actor = self.name,
-                cmdStr = 'move 10000, 3600, 3600',
+                cmdStr = 'move -2000, 150, 860',
                 callFunc = CmdCallback(d3),
             )
         def checkResults(cb):
@@ -471,7 +390,7 @@
             )
         cmdMove = CmdVar (
                 actor = self.name,
-                cmdStr = 'move 10000, 3600, 3600',
+                cmdStr = 'move -2000, 150, 860',
                 callFunc = CmdCallback(d3),
             )
         def checkResults(cb):
@@ -508,7 +427,7 @@
             )
         cmdMove = CmdVar (
                 actor = self.name,
-                cmdStr = 'move 10000, 3600, 3600',
+                cmdStr = 'move -2000, 150, 860',
                 callFunc = CmdCallback(d3),
             )
         def checkResults(cb):
@@ -571,7 +490,7 @@
         dBoth = gatherResults([d1,d2])
         cmdMove = CmdVar (
                 actor = self.name,
-                cmdStr = 'move 10000, 3600, 3600',
+                cmdStr = 'move -2000, 150, 860',
                 callFunc = CmdCallback(d1),
             )
         cmdStatus = CmdVar (
@@ -628,7 +547,7 @@
         d1 = Deferred()
         d2 = Deferred()
         dBoth = gatherResults([d1,d2])
-        orientation1 = [10000, 3600, 3600]
+        orientation1 = [-2000.0, 150.0, 860.0]
         orientation2 = [num-50 for num in orientation1]
         cmdStr1 = 'move ' + ', '.join([str(x) for x in orientation1])   
         cmdStr2 = 'move ' + ', '.join([str(x) for x in orientation2])     
@@ -662,7 +581,7 @@
         d1 = Deferred()
         d2 = Deferred()
         dBoth = gatherResults([d1,d2])
-        orientation = [10000, 3600, 3600]
+        orientation = [-2000.0, 150.0, 860.0]
         cmdStr = 'move ' + ', '.join([str(x) for x in orientation])        
         cmdMove = CmdVar (
                 actor = self.name,
@@ -693,7 +612,7 @@
         # turn off noise added by fakeGalil.  This move should not iterate.
         self.fakeGalil.encRes = self.fakeGalil.encRes*0.
         d = Deferred()
-        orientation = [10000, 3600, 3600, 10000, 10000, 3600]
+        orientation = [-2000.0, 150.0, 860.0, 0.0, -2000.0, 48.0]
         cmdStr = 'move ' + ', '.join([str(x) for x in orientation])        
         cmdVar = CmdVar (
                 actor = self.name,
@@ -784,32 +703,6 @@
         d.addCallback(checkResults)
         self.dispatcher.executeCmd(cmdVar)
         return d  
-        
-    # def testIterMove(self):
-    #     """move with allowed iteration
-    #     checks:
-    #     1. command finished without failing
-    #     2. the iter value on the model is > 1
-    #     3. the piezo correction is non-zero
-    #     """
-    #     self.test = "piezoIterMove"
-    #     d = Deferred()
-    #     orientation = [1000, 360, 360, 1000]
-    #     cmdStr = 'move ' + ', '.join([str(x) for x in orientation])        
-    #     cmdVar = CmdVar (
-    #             actor = self.name,
-    #             cmdStr = cmdStr,
-    #             callFunc = CmdCallback(d),
-    #         )
-    #     def checkResults(cb):
-    #         """Check results after cmdVar is done
-    #         """
-    #         self.assertFalse(cmdVar.didFail)
-    #         self.assertTrue(self.dispatcher.model.iter.valueList[0] > 1)
-    #         self.assertTrue(numpy.sum(numpy.abs(self.dispatcher.model.piezoCorr)) > 0)
-    #     d.addCallback(checkResults)        
-    #     self.dispatcher.executeCmd(cmdVar)
-    #     return d
 
 if __name__ == '__main__':
     from unittest import main
