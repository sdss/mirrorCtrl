#!/usr/bin/env python
<<<<<<< HEAD
"""3.5m tertiary mirror controller
=======
"""This script contains configuration for the 2.5m Primary mirror, and launches the galil actor.

The 3.5m tertiary has a different coordinate system convention:
+Z points towards secondary
+Y points towards instrument port
+X defined by right hand rule

The actuator placements are defined (below) in the plane of the mirror, so a
coord transform is necessary.  The coords and transform method are almost identical 
to the file: 3.5m M3 Actuator Positions 2008-04-18.py (in docs directory).  
Differences are:
1. Encoder positions are also computed here.
2. Fixed link geometry is from Nick Macdonald, the old version used 3
   infinitely long links fixed at different positions than they are in reality.
   This version uses short rods, attached at their true physical locations (although
   the X translation link wasn't in the solid model, so I guessed that it extends along
   +X, rather than -X).
   The old positions are included below for reference but commented out.j
   
3.5m M3 Actuator Positions 2008-04-18.py has a worksheet showing old TCC 3.5m M3 model
   
Notes:

7/12    - Measured encoder / actuator positions during shutdown.
            actuator radius = 8.96"
            encoder radius = 10.69"
        - Fixed length links: 2 extend towards A (-y?), 1 extends towards B (+x?). 
            I think this is correct convention.
        - Did not adjust Z positions.
        
         
>>>>>>> 1f8c780b
"""
import mirrorCtrl
from mirrorCtrl.devices.device35mTert import DeviceInfo

<<<<<<< HEAD
UserPort = 3532
=======
Name = '3.5m Tertiary'

UserPort = 3533   
########### For testing ###############
GalilHost = 'localhost'
GalilPort = 8000 # matches fakeGalil.py for testing
#######################################

MMPerInch = 25.4
RadPerDeg = math.pi / 180.0

#rad =   11.714 * MMPerInch # old
actRad =   8.96 * MMPerInch # updated 7/12 distance from center of actuator to center of mirror
encRad = 10.69 * MMPerInch # encoders are radially offset from actuators

zMir =  -0.875 * MMPerInch
zBase = -3.375 * MMPerInch
#angDegList = numpy.arange(-90.0, 359.0, 360.0 / 3.0) # bug?
angDegList = numpy.array([-90.0, 30., 150.])
angRadList = angDegList * RadPerDeg

# compute in-plane positions
# with convention:
# z points from back of glass to front of glass
# y points sort of towards the instrument
# x is as required for right-handed coordinate system
# Actuator index:
#   0-2 = axial actuators A-C
mirAct = numpy.zeros([3,3])
baseAct = numpy.zeros([3,3])
mirEnc = numpy.zeros([3,3])
baseEnc = numpy.zeros([3,3])
# first handle actuators A, B and C
# they are located at the angular positions in andRadList
for actInd, angRad in enumerate(angRadList):
    mirAct[actInd, :] = numpy.array((
        math.cos(angRad) * actRad,
        math.sin(angRad) * actRad,
        zMir
    ))
    baseAct[actInd, 0:2] = mirAct[actInd, 0:2]
    baseAct[actInd, 2] = zBase

    mirEnc[actInd, :] = numpy.array((
        math.cos(angRad) * encRad,
        math.sin(angRad) * encRad,
        zMir
    ))
    baseEnc[actInd, 0:2] = mirAct[actInd, 0:2]
    baseEnc[actInd, 2] = zBase
    
# now add fixed link constraints:
# 0,1 are transverse
# 2 is anti-rotation
# positions of fixed link ends (from Nick MacDonald drawing)
# measurements during 2012 3.5m shutdown are pretty damn close
mirFix = numpy.zeros([3, 3])
baseFix = numpy.zeros([3, 3])
mirFix[0, :] = numpy.array([-203.2, 0., 0.])
mirFix[1, :] = numpy.array([203.2, 0., 0.])
mirFix[2, :] = numpy.array([0., 0., 0.])
baseFix[0, :] = mirFix[0, :]#.copy()
baseFix[0, 1] = -281.47 # fixed links extend towards A
baseFix[1, :] = mirAct[1, :]#.copy()
baseFix[1, 1] = -281.47 # fixed links extend towards A
baseFix[2, :] = numpy.array([281.47, 0., 0.])



# rotate to final coordinate system which is:
# z points towards secondary
# y points towards the instrument port
# x is unchanged
# in other words, rotate 45 degrees about x
rotAng = -45.0 * math.pi / 180.0
rotMat = numpy.zeros([3,3])
rotMat[0,0] = 1
rotMat[1,1] = math.cos(rotAng)
rotMat[1,2] = math.sin(rotAng)
rotMat[2,2] = rotMat[1,1]
rotMat[2,1] = -rotMat[1,2]
mirPosAct = numpy.dot(mirAct, rotMat)
basePosAct = numpy.dot(baseAct, rotMat)
mirPosEnc = numpy.dot(mirEnc, rotMat)
basePosEnc = numpy.dot(baseEnc, rotMat)
mirPosFix = numpy.dot(mirFix, rotMat)
basePosFix = numpy.dot(baseFix, rotMat)

# Limits of motion (mount units) for each actuator
ActMinMount = numpy.array([-7250000., -7250000., -7250000])
ActMaxMount = numpy.array([ 7250000.,  7250000.,  7250000])
# Offset (mount units) and scale (mount units/um) for each actuator
ActMountOffset = numpy.array([      0.,       0.,       0.])
ActMountScale  = numpy.array([1259.843, 1259.843, 1259.843])

actLinkList = []
encLinkList = []
fixLinkList = []
# generate list of actuators, encoders, and fixed links
for i in range(3):    
    actLinkList.append(
        mirrorCtrl.AdjBaseActuator(
            basePosAct[i, :], mirPosAct[i, :], ActMinMount[i], 
            ActMaxMount[i], ActMountScale[i], ActMountOffset[i]
        )
    )    
    encLinkList.append(
        mirrorCtrl.AdjLengthLink(
            basePosEnc[i, :], mirPosEnc[i, :], ActMinMount[i], 
            ActMaxMount[i], ActMountScale[i], ActMountOffset[i]        
        )
    )    
    fixLinkList.append(
        mirrorCtrl.FixedLengthLink( basePosFix[i, :], mirPosFix[i, :] )
    )
    
Mirror = mirrorCtrl.DirectMirror(actLinkList, fixLinkList, encLinkList, Name)
>>>>>>> 1f8c780b

if __name__ == "__main__":
    device = mirrorCtrl.GalilDevice(
        mirror = DeviceInfo.mirror,
        host = DeviceInfo.host,
        port = DeviceInfo.port,
    )
    mirrorCtrl.runMirrorCtrl(device = device, userPort = UserPort)<|MERGE_RESOLUTION|>--- conflicted
+++ resolved
@@ -1,169 +1,19 @@
 #!/usr/bin/env python
-<<<<<<< HEAD
 """3.5m tertiary mirror controller
-=======
-"""This script contains configuration for the 2.5m Primary mirror, and launches the galil actor.
-
-The 3.5m tertiary has a different coordinate system convention:
-+Z points towards secondary
-+Y points towards instrument port
-+X defined by right hand rule
-
-The actuator placements are defined (below) in the plane of the mirror, so a
-coord transform is necessary.  The coords and transform method are almost identical 
-to the file: 3.5m M3 Actuator Positions 2008-04-18.py (in docs directory).  
-Differences are:
-1. Encoder positions are also computed here.
-2. Fixed link geometry is from Nick Macdonald, the old version used 3
-   infinitely long links fixed at different positions than they are in reality.
-   This version uses short rods, attached at their true physical locations (although
-   the X translation link wasn't in the solid model, so I guessed that it extends along
-   +X, rather than -X).
-   The old positions are included below for reference but commented out.j
-   
-3.5m M3 Actuator Positions 2008-04-18.py has a worksheet showing old TCC 3.5m M3 model
-   
-Notes:
-
-7/12    - Measured encoder / actuator positions during shutdown.
-            actuator radius = 8.96"
-            encoder radius = 10.69"
-        - Fixed length links: 2 extend towards A (-y?), 1 extends towards B (+x?). 
-            I think this is correct convention.
-        - Did not adjust Z positions.
-        
-         
->>>>>>> 1f8c780b
 """
 import mirrorCtrl
-from mirrorCtrl.devices.device35mTert import DeviceInfo
+from mirrorCtrl.devices.device35mTert import Mirror
 
-<<<<<<< HEAD
 UserPort = 3532
-=======
-Name = '3.5m Tertiary'
 
-UserPort = 3533   
-########### For testing ###############
+# for testing
 GalilHost = 'localhost'
 GalilPort = 8000 # matches fakeGalil.py for testing
-#######################################
-
-MMPerInch = 25.4
-RadPerDeg = math.pi / 180.0
-
-#rad =   11.714 * MMPerInch # old
-actRad =   8.96 * MMPerInch # updated 7/12 distance from center of actuator to center of mirror
-encRad = 10.69 * MMPerInch # encoders are radially offset from actuators
-
-zMir =  -0.875 * MMPerInch
-zBase = -3.375 * MMPerInch
-#angDegList = numpy.arange(-90.0, 359.0, 360.0 / 3.0) # bug?
-angDegList = numpy.array([-90.0, 30., 150.])
-angRadList = angDegList * RadPerDeg
-
-# compute in-plane positions
-# with convention:
-# z points from back of glass to front of glass
-# y points sort of towards the instrument
-# x is as required for right-handed coordinate system
-# Actuator index:
-#   0-2 = axial actuators A-C
-mirAct = numpy.zeros([3,3])
-baseAct = numpy.zeros([3,3])
-mirEnc = numpy.zeros([3,3])
-baseEnc = numpy.zeros([3,3])
-# first handle actuators A, B and C
-# they are located at the angular positions in andRadList
-for actInd, angRad in enumerate(angRadList):
-    mirAct[actInd, :] = numpy.array((
-        math.cos(angRad) * actRad,
-        math.sin(angRad) * actRad,
-        zMir
-    ))
-    baseAct[actInd, 0:2] = mirAct[actInd, 0:2]
-    baseAct[actInd, 2] = zBase
-
-    mirEnc[actInd, :] = numpy.array((
-        math.cos(angRad) * encRad,
-        math.sin(angRad) * encRad,
-        zMir
-    ))
-    baseEnc[actInd, 0:2] = mirAct[actInd, 0:2]
-    baseEnc[actInd, 2] = zBase
-    
-# now add fixed link constraints:
-# 0,1 are transverse
-# 2 is anti-rotation
-# positions of fixed link ends (from Nick MacDonald drawing)
-# measurements during 2012 3.5m shutdown are pretty damn close
-mirFix = numpy.zeros([3, 3])
-baseFix = numpy.zeros([3, 3])
-mirFix[0, :] = numpy.array([-203.2, 0., 0.])
-mirFix[1, :] = numpy.array([203.2, 0., 0.])
-mirFix[2, :] = numpy.array([0., 0., 0.])
-baseFix[0, :] = mirFix[0, :]#.copy()
-baseFix[0, 1] = -281.47 # fixed links extend towards A
-baseFix[1, :] = mirAct[1, :]#.copy()
-baseFix[1, 1] = -281.47 # fixed links extend towards A
-baseFix[2, :] = numpy.array([281.47, 0., 0.])
-
-
-
-# rotate to final coordinate system which is:
-# z points towards secondary
-# y points towards the instrument port
-# x is unchanged
-# in other words, rotate 45 degrees about x
-rotAng = -45.0 * math.pi / 180.0
-rotMat = numpy.zeros([3,3])
-rotMat[0,0] = 1
-rotMat[1,1] = math.cos(rotAng)
-rotMat[1,2] = math.sin(rotAng)
-rotMat[2,2] = rotMat[1,1]
-rotMat[2,1] = -rotMat[1,2]
-mirPosAct = numpy.dot(mirAct, rotMat)
-basePosAct = numpy.dot(baseAct, rotMat)
-mirPosEnc = numpy.dot(mirEnc, rotMat)
-basePosEnc = numpy.dot(baseEnc, rotMat)
-mirPosFix = numpy.dot(mirFix, rotMat)
-basePosFix = numpy.dot(baseFix, rotMat)
-
-# Limits of motion (mount units) for each actuator
-ActMinMount = numpy.array([-7250000., -7250000., -7250000])
-ActMaxMount = numpy.array([ 7250000.,  7250000.,  7250000])
-# Offset (mount units) and scale (mount units/um) for each actuator
-ActMountOffset = numpy.array([      0.,       0.,       0.])
-ActMountScale  = numpy.array([1259.843, 1259.843, 1259.843])
-
-actLinkList = []
-encLinkList = []
-fixLinkList = []
-# generate list of actuators, encoders, and fixed links
-for i in range(3):    
-    actLinkList.append(
-        mirrorCtrl.AdjBaseActuator(
-            basePosAct[i, :], mirPosAct[i, :], ActMinMount[i], 
-            ActMaxMount[i], ActMountScale[i], ActMountOffset[i]
-        )
-    )    
-    encLinkList.append(
-        mirrorCtrl.AdjLengthLink(
-            basePosEnc[i, :], mirPosEnc[i, :], ActMinMount[i], 
-            ActMaxMount[i], ActMountScale[i], ActMountOffset[i]        
-        )
-    )    
-    fixLinkList.append(
-        mirrorCtrl.FixedLengthLink( basePosFix[i, :], mirPosFix[i, :] )
-    )
-    
-Mirror = mirrorCtrl.DirectMirror(actLinkList, fixLinkList, encLinkList, Name)
->>>>>>> 1f8c780b
 
 if __name__ == "__main__":
     device = mirrorCtrl.GalilDevice(
-        mirror = DeviceInfo.mirror,
-        host = DeviceInfo.host,
-        port = DeviceInfo.port,
+        mirror = Mirror,
+        host = GalilHost,
+        port = GalilPort,
     )
     mirrorCtrl.runMirrorCtrl(device = device, userPort = UserPort)