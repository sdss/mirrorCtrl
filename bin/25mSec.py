--- conflicted
+++ resolved
@@ -1,148 +1,19 @@
 #!/usr/bin/env python
-<<<<<<< HEAD
 """2.5m secondary mirror controller
-=======
-"""This script contains configuration for the 2.5m Secondary mirror, and launches the galil actor.
-
-To Do: 
-1. need to incorporate actual encoder positions
-2. get actual address info
-3. French's model places the anti-rotation arm Z height = 1 inch below the glass. I don't know
-    what the z offset from the vertex of the mirror is for this dimension. So I adoped the Z
-    position of the A,B,C actuators instead.  Also the X and Y axes were not labeled, so
-    I am making an educated assumption about which is which. The drawings are currently in 
-    the docs directory.
-    
-notes:
-    8/12    - was able to get rough measurment of encoder offset relative to
-            axial actuators.  It is not radial.  They are at the same radius as
-            actuators but about 2 inches away (greater angle)
-            Could not measure transverse encoder offset, will assume the 
-            same offset as 3.5m secondary for now
-
->>>>>>> 1f8c780b
 """
 import mirrorCtrl
-<<<<<<< HEAD
-from mirrorCtrl.devices.device25mSec import DeviceInfo
+from mirrorCtrl.devices.device25mSec import Mirror
 
 UserPort = 2532
-=======
-import scipy.optimize
 
-Name = 'SDSS Secondary'
-
-UserPort = 2532   
-########### For testing ###############
+# for testing
 GalilHost = 'localhost'
 GalilPort = 8000 # matches fakeGalil.py for testing
-#######################################
-MMPerInch = 25.4
-
-# from 3.5m secondary.  THIS IS NOT VERIFIED TO BE TRUE FOR THIS MIRROR!!!!!
-zEncOffsetTrans = 0.90 * MMPerInch # Transverse encoders are between actuator and glass.
-
-# Warnings:
-# - most of this info is from drawings and may be a bit off
-# - M2 offsets are based on feeler gauge measurements of
-#   the position of the actuator puck in the hole
-#-
-#+
-#+
-#      Secondary Mirror
-#
-# The secondary mirror has three axial actuators. In addition,
-# transverse position is set by a linear bearing that is tilted
-# by two transverse actuators.
-
-
-# Actuators are: Axial A, B, C, Transverse A, B
-# Limits of motion (mount units) for each actuator
-ActMinMount = numpy.array([-7250000., -7250000., -7250000., -18000., -18000])
-ActMaxMount = numpy.array([ 7250000.,  7250000.,  7250000.,  18000.,  18000])
-
-# Offset (mount units) and scale (mount units/um) for each actuator
-ActMountOffset = numpy.array([     0.,      0.,      0.,  1700., -1700.])
-ActMountScale  = numpy.array([1259.84, 1259.84, 1259.84, 31.496, 31.496])
-
-# Position of each end of each actuator (mm), relative to mirror vertex
-# The offset that puts the system into collimation is probably due to two effects:
-# - offset of base position (as with M1 and handle the same way)
-# - misalignment of the secondary frame; this is handled as an orientation
-#   offset in the instrument blocks, not in mir.dat.
-# One way to separate these two effects is to measure the offset of the
-# base position with respect to the frame and assign anything else to
-# misalignment of the secondary frame.
-ActMirX  = numpy.array([ 293.81, -233.08,  -60.73,   19.80,  -19.80])
-ActMirY  = numpy.array([  99.51,  204.69, -304.20,  -19.80,  -19.80])
-ActMirZ  = numpy.array([-193.00, -193.00, -193.00, -263.80, -263.80])
-ActBaseX = numpy.array([ 293.81, -233.08,  -60.73,   56.57,  -56.57])
-ActBaseY = numpy.array([  99.51,  204.69, -304.20,  -56.57,  -56.57])
-ActBaseZ = numpy.array([-280.00, -280.00, -280.00, -263.80, -263.80])
-
-# z position of mirror and base gimbals of central linear bearing (mm)
-CtrMirZ = -135.70
-CtrBaseZ = -178.40
-
-# generate a lists of link objects for mirror configuration
-actLinkList = []
-encLinkList = []
-for i in range(5):
-    baseAct = numpy.array([ActBaseX[i], ActBaseY[i], ActBaseZ[i]])
-    mirAct = numpy.array([ActMirX[i], ActMirY[i], ActMirZ[i]])
-    actLinkList.append(
-        mirrorCtrl.AdjBaseActuator(
-            baseAct, mirAct, ActMinMount[i], 
-            ActMaxMount[i], ActMountScale[i], ActMountOffset[i]
-        )
-    )
-    # encoders lead actuators along same radius by approx 2 inches
-    # I will estimate encoder position here based on previously accepted actuator positions
-    if i in [0, 1, 2]:
-        # axial encoder
-        radius = numpy.sqrt(numpy.sum(mirAct[0:2]**2))
-        theta = numpy.arctan2(mirAct[1], mirAct[0])
-        # offset by 2 inch along circular arc
-        deltaTheta = 2 * MMPerInch / radius
-        newTheta = theta + deltaTheta
-        xPos = radius * numpy.cos(newTheta)
-        yPos = radius * numpy.sin(newTheta)
-        encLinkList.append(
-            mirrorCtrl.AdjLengthLink(
-                numpy.array([xPos, yPos, baseAct[2]]),
-                numpy.array([xPos, yPos, mirAct[2]]),
-                ActMinMount[i], ActMaxMount[i], 
-                ActMountScale[i], ActMountOffset[i]
-            )
-        )
-    else:
-        # transverse encoders
-        encLinkList.append(
-            mirrorCtrl.AdjLengthLink(
-                numpy.array([baseAct[0], baseAct[1], baseAct[2] + zEncOffsetTrans]),
-                numpy.array([mirAct[0], mirAct[1], mirAct[2] + zEncOffsetTrans]),
-                ActMinMount[i], ActMaxMount[i], 
-                ActMountScale[i], ActMountOffset[i]
-            )
-        )
-
-
-# Fixed Link from French's anti-rotation arm drawings.
-# note: x and y poitions were not labeled, so may be transposed
-
-# note: French's model has Z = 1 inch below glass, but I'm adopting Z = actuators' mir pos.
-fixLinkList = [] 
-fixMirPos = numpy.array([0., -17.296 * MMPerInch, -193.0])
-fixBasePos = numpy.array([13.125 * MMPerInch, -17.296 * MMPerInch, -193.0])
-fixLinkList.append(mirrorCtrl.FixedLengthLink(fixBasePos, fixMirPos))
-
-Mirror = mirrorCtrl.TipTransMirror(CtrMirZ, CtrBaseZ, actLinkList, fixLinkList, encLinkList, Name)
->>>>>>> 1f8c780b
 
 if __name__ == "__main__":
     device = mirrorCtrl.GalilDevice(
-        mirror = DeviceInfo.mirror,
-        host = DeviceInfo.host,
-        port = DeviceInfo.port,
+        mirror = Mirror,
+        host = GalilHost,
+        port = GalilPort,
     )
     mirrorCtrl.runMirrorCtrl(device = device, userPort = UserPort)